--- conflicted
+++ resolved
@@ -6,19 +6,14 @@
 #include "stdafx.h"
 #include "CNTKLibrary.h"
 #include "Utils.h"
-<<<<<<< HEAD
 #include "Serialization.h"
-=======
-#include <istream>
-#include <ostream>
 #include "Function.h"
->>>>>>> 38db9b0f
 
 using namespace std;
 
 namespace CNTK
 {
-    template<typename T>
+        template<typename T>
     T* CreateDataPtr(const T& value)
     {
         return new T(value);
@@ -55,7 +50,7 @@
         m_data.m_ptr = nullptr;
     }
 
-    
+
     bool DictionaryValue::operator==(const DictionaryValue& other) const
     {
         if (this == &other)
@@ -116,7 +111,7 @@
             NDArrayView* viewPtr2 = reinterpret_cast<NDArrayView*>(other.m_data.m_ptr);
 
             return Internal::AreEqual(*viewPtr1, *viewPtr2);
-        }
+            }
         default:
             NOT_IMPLEMENTED;
         }
@@ -128,262 +123,8 @@
     }
 
     
-<<<<<<< HEAD
-
-=======
-    BinaryOStreamWrapper& operator<<(BinaryOStreamWrapper& stream, const NDShape& us)
-    {
-        auto size = us.Rank();
-        stream << size;
-        for (auto i = 0; i < size; i++)
-        {
-            stream << us[i];
-        }
-        return stream;
-    }
-
-    BinaryOStreamWrapper& operator<<(BinaryOStreamWrapper& stream, const Axis& us)
-    {
-        stream << us.StaticAxisIndex(false);
-        stream << us.Name();
-        stream << us.IsOrdered();
-
-        return stream;
-    }
-
-    template <typename T>
-    void Write(BinaryOStreamWrapper& stream, const NDArrayView& view)
-    {
-        assert(view.Device().Type() == DeviceKind::CPU);
-
-        auto numElements = view.Shape().TotalSize();
-        const T* buffer = view.DataBuffer<T>();
-        for (auto i = 0; i < numElements; ++i)
-        {
-            stream << buffer[i];
-        }
-    }
-
-    template <typename T>
-    void Read(BinaryIStreamWrapper& stream, NDArrayView& view)
-    {
-        assert(view.Device().Type() == DeviceKind::CPU);
+
         
-        auto numElements = view.Shape().TotalSize();
-        T* buffer = view.WritableDataBuffer<T>();
-        for (auto i = 0; i < numElements; ++i)
-        {
-            stream >> buffer[i];
-        }
-    }
-
-    istream& operator>>(istream& stdStream, DictionaryValue& us)
-    {
-        BinaryIStreamWrapper stream(stdStream);
-        size_t version;
-        stream >> version;
-        
-        unsigned int type;
-        stream >> type;
-        us.m_valueType = static_cast<DictionaryValue::Type>(type);
-
-        switch (us.ValueType())
-        {
-        case DictionaryValue::Type::Bool:
-            stream >> us.m_data.m_boolean;
-            break;
-        case DictionaryValue::Type::Int:
-            stream >> us.m_data.m_int;
-            break;
-        case DictionaryValue::Type::SizeT:
-            stream >> us.m_data.m_sizeT;
-            break;
-        case DictionaryValue::Type::Float:
-            stream >> us.m_data.m_float;
-            break;
-        case DictionaryValue::Type::Double:
-            stream >> us.m_data.m_double;
-            break;
-        case DictionaryValue::Type::String:
-        {
-            wstring* strPtr = new wstring();
-            stream >> *strPtr;
-            us.m_data.m_ptr = strPtr;
-            break;
-        }
-        case DictionaryValue::Type::NDShape:
-        {
-            size_t size;
-            stream >> size;
-            NDShape* shapePtr = new NDShape(size);
-            for (auto i = 0; i < size; i++)
-            {
-                stream >> shapePtr->operator[](i);
-            }
-            us.m_data.m_ptr = shapePtr;
-            break;
-        }
-        case DictionaryValue::Type::Axis:
-        {
-            int staticAxisIdx;
-            stream >> staticAxisIdx;
-
-            std::wstring axisName;
-            stream >> axisName;
-
-            bool isOrderedDynamicAxis;
-            stream >> isOrderedDynamicAxis;
-
-            Axis* axisPtr = nullptr;
-            if (Axis(staticAxisIdx).IsStaticAxis())
-                axisPtr = new Axis(staticAxisIdx);
-            else
-                axisPtr = new Axis(axisName, isOrderedDynamicAxis);
-
-            us.m_data.m_ptr = axisPtr;
-            break;
-        }
-        case DictionaryValue::Type::Vector:
-        {   
-            size_t size;
-            stream >> size;
-            vector<DictionaryValue>* vectorPtr = new vector<DictionaryValue>(size);
-            for (auto i = 0; i < size; i++)
-            {
-                stream >> vectorPtr->at(i);
-            }
-            us.m_data.m_ptr = vectorPtr;
-            break;
-        }
-        case DictionaryValue::Type::Dictionary:
-        {
-            Dictionary* dictPtr = new Dictionary();
-            stream >> *dictPtr;
-            us.m_data.m_ptr = dictPtr;
-            break;
-        }
-        case DictionaryValue::Type::NDArrayView:
-        {
-            unsigned int type;
-            stream >> type;
-            DataType dtype = static_cast<DataType>(type);
-
-            size_t size;
-            stream >> size;
-            NDShape shape(size);
-            for (auto i = 0; i < size; i++)
-            {
-                stream >> shape[i];
-            }
-
-            NDArrayView* viewPtr = new NDArrayView(dtype, shape, DeviceDescriptor::CPUDevice());
-            switch (dtype)
-            {
-            case DataType::Float:
-                Read<float>(stream, *viewPtr);
-                break;
-            case DataType::Double:
-                Read<double>(stream, *viewPtr);
-                break;
-            default:
-                LogicError("Unsupported DataType %s", DataTypeName(dtype));
-            }
-
-            us.m_data.m_ptr = viewPtr;
-            break;
-        }
-        default:
-            NOT_IMPLEMENTED;
-        }
-        return stream;
-    }
-
-    ostream& operator<<(ostream& stdStream, const DictionaryValue& us)
-    {
-        BinaryOStreamWrapper stream(stdStream);
-
-        stream << us.version;
-
-        stream << static_cast<unsigned int>(us.ValueType());
-
-        switch (us.ValueType())
-        {
-        case DictionaryValue::Type::Bool:
-            stream << us.m_data.m_boolean;
-            break;
-        case DictionaryValue::Type::Int:
-            stream << us.m_data.m_int;
-            break;
-        case DictionaryValue::Type::SizeT:
-            stream << us.m_data.m_sizeT;
-            break;
-        case DictionaryValue::Type::Float:
-            stream << us.m_data.m_float;
-            break;
-        case DictionaryValue::Type::Double:
-            stream << us.m_data.m_double;
-            break;
-        case DictionaryValue::Type::String:
-        {
-            wstring* stringPtr = reinterpret_cast<wstring*>(us.m_data.m_ptr);
-            stream << *stringPtr;
-            break;
-        }
-        case DictionaryValue::Type::NDShape:
-        {
-            NDShape* shapePtr = reinterpret_cast<NDShape*>(us.m_data.m_ptr);
-            stream << *shapePtr;
-            break;
-        }
-        case DictionaryValue::Type::Axis:
-        {
-            Axis* axisPtr = reinterpret_cast<Axis*>(us.m_data.m_ptr);
-            stream << *axisPtr;
-            break;
-        }
-        case DictionaryValue::Type::Vector:
-        {
-            vector<DictionaryValue>* vectorPtr =
-                reinterpret_cast<vector<DictionaryValue>*>(us.m_data.m_ptr);
-            auto size = vectorPtr->size();
-            stream << size;
-            for (auto i = 0; i < size; i++)
-            {
-                stream << vectorPtr->at(i);
-            }
-            break;
-        }
-        case DictionaryValue::Type::Dictionary:
-        {
-            Dictionary* dictPtr = reinterpret_cast<Dictionary*>(us.m_data.m_ptr);
-            stream << *dictPtr;
-            break;
-        }
-        case DictionaryValue::Type::NDArrayView:
-        {
-            NDArrayView* viewPtr = reinterpret_cast<NDArrayView*>(us.m_data.m_ptr);
-            stream << static_cast<unsigned int>(viewPtr->GetDataType());
-            stream << viewPtr->Shape();
-            switch (viewPtr->GetDataType())
-            {
-            case DataType::Float:
-                Write<float>(stream, *viewPtr);
-                break;
-            case DataType::Double:
-                Write<double>(stream, *viewPtr);
-                break;
-            default:
-                LogicError("Unsupported DataType %s", DataTypeName(viewPtr->GetDataType()));
-            }
-            break;
-        }
-        default:
-            NOT_IMPLEMENTED;
-        }
-        return stream;
-    }
->>>>>>> 38db9b0f
-
     Dictionary::Dictionary()
         : m_dictionaryData(new unordered_map <wstring, DictionaryValue>)
     {
@@ -476,38 +217,6 @@
         return !(*this == other);    
     }
 
-<<<<<<< HEAD
-=======
-    ostream& operator<<(ostream& stdStream, const Dictionary& us)
-    {
-        BinaryOStreamWrapper stream(stdStream);
-        stream << us.version;
-        stream << us.m_dictionaryData->size();
-        for (const auto& kv : *(us.m_dictionaryData))
-        {
-            stream << kv.first;
-            stream << kv.second;
-        }
-        return stream;
-    }
-
-    istream& operator>>(istream& stdStream, Dictionary& us)
-    {
-        BinaryIStreamWrapper stream(stdStream);
-        size_t version;
-        stream >> version;
-        size_t size;
-        stream >> size;
-        us.m_dictionaryData->reserve(size);
-        for (auto i = 0; i < size; i++)
-        {
-            wstring key;
-            stream >> key;
-            stream >> us[key];
-        }
-        return stream;
-    }
-
     std::pair<std::wstring, std::wstring> UidAndNameFromCNTKInternalNodeName(const std::wstring& CNTKInternalNodeName, const PrimitiveOpType& opType)
     {
         std::wstring uid, name;
@@ -521,7 +230,6 @@
         return{ uid, name };
     }
 
->>>>>>> 38db9b0f
     template <typename T>
     TrainingParameterSchedule<T>::TrainingParameterSchedule(T value) 
         : m_schedule({ make_pair(0, value) }), m_unit(1)

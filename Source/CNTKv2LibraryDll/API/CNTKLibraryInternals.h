--- conflicted
+++ resolved
@@ -212,10 +212,6 @@
         CNTK_API void SetAutomaticUnpackingOfPackedValues(bool disable);
         bool IsAutomaticUnpackingOfPackedValuesDisabled();
 
-<<<<<<< HEAD
-        CNTK_API bool AreEquivalent(const CNTK::FunctionPtr& f1, const CNTK::FunctionPtr& f2);
-        CNTK_API bool AreEqual(const CNTK::NDArrayView& view1, const CNTK::NDArrayView& view2);
-=======
         CNTK_API void SetComputationNetworkTraceLevel(int traceLevel);
         int GetComputationNetworkTraceLevel();
 
@@ -226,8 +222,10 @@
         CNTK_API void ForceDeterministicAlgorithms();
 
         CNTK_API void SetFixedRandomSeed(unsigned long fixedRandomSeed);
->>>>>>> 38db9b0f
-    }
-
-    enum class PrimitiveOpType : unsigned int;
+
+        CNTK_API bool AreEquivalent(const CNTK::FunctionPtr& f1, const CNTK::FunctionPtr& f2);
+        CNTK_API bool AreEquivalent(const CNTK::Variable& v1, const CNTK::Variable& v2, bool allowParameterAndConstantsEquivalence = false);
+
+        CNTK_API bool AreEqual(const CNTK::NDArrayView& view1, const CNTK::NDArrayView& view2);
+    }
 }
--- conflicted
+++ resolved
@@ -33,11 +33,8 @@
     <ClInclude Include="API\CNTKLibraryExperimental.h">
       <Filter>API</Filter>
     </ClInclude>
-<<<<<<< HEAD
     <ClInclude Include="Serialization.h" />
-=======
     <ClInclude Include="Value.h" />
->>>>>>> 6476614a
   </ItemGroup>
   <ItemGroup>
     <Filter Include="API">

//
// Copyright (c) Microsoft. All rights reserved.
// Licensed under the MIT license. See LICENSE.md file in the project root for full license information.
//

#pragma once

#include "stdafx.h"
#include "CNTKLibrary.h"
#include <iterator>
#include "ComputationNetwork.h"
#include "Utils.h"
#include "ConvolveGeometry.h"

namespace std
{
    template <> struct hash<CNTK::PrimitiveOpType>
    {
        size_t operator()(const CNTK::PrimitiveOpType& x) const
        {
            return std::hash<unsigned int>()((unsigned int)x);
        }
    };
}

namespace CNTK
{
<<<<<<< HEAD
    inline const wchar_t* PrimitiveOpTypeName(PrimitiveOpType opType)
    {
        static const std::unordered_map<PrimitiveOpType, const wchar_t*> primitiveOpNames = {
=======
    inline const std::wstring& PrimitiveOpTypeName(PrimitiveOpType opType)
    {
        static const std::unordered_map<PrimitiveOpType, std::wstring> primitiveOpNames = {
>>>>>>> 6476614a
            { PrimitiveOpType::Negate, L"Negate" },
            { PrimitiveOpType::Sigmoid, L"Sigmoid" },
            { PrimitiveOpType::Tanh, L"Tanh" },
            { PrimitiveOpType::ReLU, L"ReLU" },
            { PrimitiveOpType::Exp, L"Exp" },
            { PrimitiveOpType::Log, L"Log" },
            { PrimitiveOpType::Sqrt, L"Sqrt" },
            { PrimitiveOpType::Floor, L"Floor" },
            { PrimitiveOpType::Abs, L"Abs" },
            { PrimitiveOpType::Reciprocal, L"Reciprocal" },
            { PrimitiveOpType::Softmax, L"Softmax" },
            { PrimitiveOpType::Hardmax, L"Hardmax" },
            { PrimitiveOpType::TransposeAxes, L"TransposeAxes" },
            { PrimitiveOpType::Where, L"Where" },
            { PrimitiveOpType::Slice, L"Slice" },
            { PrimitiveOpType::Dropout, L"Dropout" },
            { PrimitiveOpType::Reshape, L"Reshape" },
            { PrimitiveOpType::Pooling, L"Pooling" },
            { PrimitiveOpType::SumAll, L"SumAll" },
            { PrimitiveOpType::Plus, L"Plus" },
            { PrimitiveOpType::Minus, L"Minus" },
            { PrimitiveOpType::ElementTimes, L"ElementTimes" },
            { PrimitiveOpType::Equal, L"Equal" },
            { PrimitiveOpType::NotEqual, L"NotEqual" },
            { PrimitiveOpType::Less, L"Less" },
            { PrimitiveOpType::LessEqual, L"LessEqual" },
            { PrimitiveOpType::Greater, L"Greater" },
            { PrimitiveOpType::GreaterEqual, L"GreaterEqual" },
            { PrimitiveOpType::PackedIndex, L"PackedIndex" },
            { PrimitiveOpType::GatherPacked, L"GatherPacked" },
            { PrimitiveOpType::ScatterPacked, L"ScatterPacked" },
            { PrimitiveOpType::Times, L"Times" },
            { PrimitiveOpType::TransposeTimes, L"TransposeTimes" },
            { PrimitiveOpType::Convolution, L"Convolution" },
            { PrimitiveOpType::SquaredError, L"SquaredError" },
            { PrimitiveOpType::CrossEntropyWithSoftmax, L"CrossEntropyWithSoftmax" },
            { PrimitiveOpType::ClassificationError, L"ClassificationError" },
            { PrimitiveOpType::PastValue, L"PastValue" },
            { PrimitiveOpType::FutureValue, L"FutureValue" },
            { PrimitiveOpType::ReduceElements, L"ReduceElements" },
            { PrimitiveOpType::BatchNormalization, L"BatchNormalization" },
            { PrimitiveOpType::Clip, L"Clip" },
            { PrimitiveOpType::Select, L"Select" },
            { PrimitiveOpType::Splice, L"Splice" },
<<<<<<< HEAD
            { PrimitiveOpType::Combine, L"Combine" }
=======
            { PrimitiveOpType::Combine, L"Combine" },
>>>>>>> 6476614a
        };

        if (primitiveOpNames.find(opType) == primitiveOpNames.end())
            LogicError("Unknown PrimitiveOpType");

        return primitiveOpNames.find(opType)->second;
    }

    inline std::unordered_map<size_t, size_t> GetPrimitiveFunctionInputsToCNTKNodeInputsIndexMap(PrimitiveOpType op, size_t numFunctionInputs)
    {
        std::unordered_map<size_t, size_t> indexMap;
        if ((op == PrimitiveOpType::CrossEntropyWithSoftmax) || (op == PrimitiveOpType::ClassificationError) || (op == PrimitiveOpType::GatherPacked))
            indexMap = std::unordered_map<size_t, size_t>({ { 0, 1 }, { 1, 0 } });
        else if (op == PrimitiveOpType::ScatterPacked)
            indexMap = std::unordered_map<size_t, size_t>({ { 0, 2 }, { 1, 1 }, { 2, 0 } });
        else if (op == PrimitiveOpType::Clip)
            indexMap = std::unordered_map<size_t, size_t>({ { 0, 2 }, { 1, 0 }, { 2, 1 } });
        else
        {
            for (size_t i = 0; i < numFunctionInputs; ++i)
                indexMap.insert(std::make_pair(i, i));
        }

        if (indexMap.size() != numFunctionInputs)
            LogicError("Size of the PrimitiveFunctionInputsToCNTKNodeInputsIndexMap does not match the actual number of Inputs of the PrimitiveFunction");

        for (auto indexPair : indexMap)
        {
            if ((indexPair.first >= numFunctionInputs) || (indexPair.second >= numFunctionInputs))
                LogicError("The index values in the PrimitiveFunctionInputsToCNTKNodeInputsIndexMap cannot be >= the number of Inputs of the PrimitiveFunction");
        }

        return indexMap;
    }

    template <typename T>
    inline void ReorderAsCNTKComputationNodeInputs(PrimitiveOpType op, std::vector<T>& vec)
    {
        auto indexMap = GetPrimitiveFunctionInputsToCNTKNodeInputsIndexMap(op, vec.size());
        auto vecCopy = vec;

        for (auto indexPair : indexMap)
            vec[indexPair.second] = vecCopy[indexPair.first];
    }

    inline void ReorderAsPrimitiveFunctionInputs(PrimitiveOpType op, std::vector<Variable>& vec)
    {
        auto indexMap = GetPrimitiveFunctionInputsToCNTKNodeInputsIndexMap(op, vec.size());
        auto vecCopy = vec;

        for (auto indexPair : indexMap)
            vec[indexPair.first] = vecCopy[indexPair.second];
    }

    class PrimitiveFunction final : public Function
    {
        friend class Function;

    public:
        static const std::wstring InternalSumReductionOpName;
        static const std::wstring InternalLogSumReductionOpName;
        static const std::wstring InternalMeanReductionOpName;
        static const std::wstring InternalMaxReductionOpName;
        static const std::wstring InternalMinReductionOpName;
        static const std::wstring InternalAllReductionOpName;
        static const std::wstring InternalAnyReductionOpName;

        static const std::wstring AttributeNameAxis;
        static const std::wstring AttributeNameAxis1;
        static const std::wstring AttributeNameAxis2;
        static const std::wstring AttributeNameDropoutRate;
        static const std::wstring AttributeNameNewShape;
        static const std::wstring AttributeNameOutputRank;
        static const std::wstring AttributeNameOffset;
        static const std::wstring AttributeNameStrides;
        static const std::wstring AttributeNameSharing;
        static const std::wstring AttributeNameAutoPadding;
        static const std::wstring AttributeNameLowerPad;
        static const std::wstring AttributeNameUpperPad;
        static const std::wstring AttributeNameTranspose;
        static const std::wstring AttributeNameMaxTempMemSizeInSamples;
        static const std::wstring AttributeNamePoolingType;
        static const std::wstring AttributeNamePoolingWindowShape;
        static const std::wstring AttributeNameSpatial;
        static const std::wstring AttributeNameNormalizationTimeConstant;
        static const std::wstring AttributeNameBlendTimeConstant;
        static const std::wstring AttributeNameEpsilon;
        static const std::wstring AttributeNameUseCuDNNEngine;
        static const std::wstring AttributeNameNewDynamicAxes;
        static const std::wstring AttributeNameBeginIndex;
        static const std::wstring AttributeNameEndIndex;
        static const std::wstring AttributeNameReductionOpName;

    public:
        PrimitiveFunction(PrimitiveOpType op, const std::vector<Variable>& inputs, Dictionary&& functionConfig, const std::wstring& functionName = L"")
<<<<<<< HEAD
            : PrimitiveFunction(op, inputs, std::move(functionConfig), functionName, Internal::GenerateUid(PrimitiveOpTypeName(op)))
=======
            : Function(inputs, GetOutputVariables(op, inputs, this, functionConfig, functionName), std::move(functionConfig), nullptr, functionName), m_op(op)
>>>>>>> 6476614a
        {
        }

        virtual BackPropStatePtr Forward(const std::unordered_map<Variable, ValuePtr>& /*arguments*/,
                                         std::unordered_map<Variable, ValuePtr>& /*outputs*/,
                                         const DeviceDescriptor& /*computeDevice*/,
                                         const std::unordered_set<Variable>& /*outputsToRetainBackwardStateFor*/) override
        {
            NOT_IMPLEMENTED;
        }

        virtual void Backward(const BackPropStatePtr& /*state*/,
                              const std::unordered_map<Variable, ValuePtr>& /*rootGradientValues*/,
                              std::unordered_map<Variable, ValuePtr>& /*backPropagatedGradientValuesForInputs*/) override
        {
            NOT_IMPLEMENTED;
        }

<<<<<<< HEAD
        virtual Dictionary Serialize() const override;

        virtual size_t CurrentVersion() const override { return s_modelVersion; }

        static FunctionPtr Load(const Dictionary& dictionary, 
                                const std::unordered_map<std::wstring, Variable>& uidToVariableMap, 
                                const CNTK::DeviceDescriptor& device);
=======
        virtual const std::wstring& OpName() override
        {
            return PrimitiveOpTypeName(OpType());
        }
>>>>>>> 6476614a

    public:
        PrimitiveOpType OpType() const
        {
            return m_op;
        }

    private:

         PrimitiveFunction(PrimitiveOpType op, const std::vector<Variable>& inputs, Dictionary&& functionConfig, const std::wstring& functionName, const std::wstring& uid)
            : Function(inputs, GetOutputVariables(op, inputs, this, functionConfig), std::move(functionConfig), functionName, uid), m_op(op)
        {
        }

        // The following helper functions are used to determine the output shape for different 
        // types of primitive operations accounting for broadcasting and reductions where applicable.
        static NDShape UnaryElementwiseOpOutputShape(const NDShape& operandShape)
        {
            return operandShape;
        }

        static NDShape ReshapeOutputShape(const NDShape& operandShape, const NDShape& newShape)
        {
            size_t inputElementsCount = 1;
            for (size_t k = 0; k < operandShape.Rank(); k++)
                inputElementsCount *= operandShape[k];

            auto outputShape = newShape;
            size_t targetElementsCount = 1;
            size_t inferredAxisIndex = SIZE_MAX;
            for (size_t k = 0; k < outputShape.Rank(); k++)
            {
                if (outputShape[k] != NDShape::InferredDimension)
                    targetElementsCount *= outputShape[k];
                else if (inferredAxisIndex == SIZE_MAX)
                    inferredAxisIndex = k;
                else
                    InvalidArgument("CNTK::Reshape: More than one axis's dimension was specified as Inferred in the replacement shape %S", AsStringForErrorReporting(outputShape).c_str());
            }
            if (inferredAxisIndex != SIZE_MAX)
                outputShape[inferredAxisIndex] = inputElementsCount / targetElementsCount;

            return outputShape;
        }

        static NDShape SpliceOutputShape(const std::vector<Variable>& inputs, size_t axis)
        {
            // We must fuse all tensor shapes

            // Determine maximum rank (we can stack tensors with lower rank, which will have their dimensions paded to max automatically)
            size_t index = axis;
            size_t maxRank = axis + 1; // spliceDim may exceed all of them, which will create a new dimension, e.g. stacking column vectors into a matrix
            for (int i = 0; i < inputs.size(); i++)
            {
                auto inputAxesCount = inputs[i].Shape().Rank();
                if (maxRank < inputAxesCount)
                    maxRank = inputAxesCount;
            }

            // The following loop does multiple things:
            //  - Count total dimension along index
            //  - Verify all other dimension's compatibility (we allow broadcasting)

            // dimensions padded to max rank; start with dims of first input
            auto outputDims = inputs[0].Shape().AppendShape(NDShape(maxRank - inputs[0].Shape().Rank(), 1));

            // This dimension is created, while all others are verified for consistency
            outputDims[index] = 0;
            for (int i = 0; i < inputs.size(); i++)
            {
                // check/fuse dims and accumulate the spliced dimension
                auto& shape = inputs[i].Shape();
                for (size_t k = 0; k < maxRank; k++)
                {
                    size_t dim = (k >= shape.Rank()) ? 1 : shape[k];
                    // accumulate the spliced dimension
                    if (k == index)
                        outputDims[index] += dim;
                    else
                    {
                        // check/fuse dimensions
                        if (dim != outputDims[k] && dim != 1 && outputDims[k] != 1)
                            InvalidArgument("CNTK::Splice: Conflicting dimension of axis %d between operand #%d (%d) and other(s) (%d)", (int)k, i, (int)dim, (int)outputDims[k]);

                        // Broadcast
                        if (outputDims[k] == 1)
                            outputDims[k] = dim;
                    }
                }
            }

            return outputDims;
        }

        static NDShape BinaryElementwiseOpOutputShape(PrimitiveOpType op, const NDShape& leftOperandShape, const NDShape& rightOperandShape, bool broadcastAllowed = true)
        {
            const auto& shapeWithSmallerNumAxes = (leftOperandShape.Rank() > rightOperandShape.Rank()) ? rightOperandShape : leftOperandShape;
            const auto& shapeWithLargerNumAxes = (leftOperandShape.Rank() > rightOperandShape.Rank()) ? leftOperandShape : rightOperandShape;
            size_t numOutputAxes = shapeWithLargerNumAxes.Rank();
            std::vector<size_t> outputDims(numOutputAxes);
            for (size_t i = 0; i < shapeWithSmallerNumAxes.Rank(); ++i)
            {
                if ((leftOperandShape[i] == NDShape::InferredDimension) && (rightOperandShape[i] == NDShape::InferredDimension))
                    outputDims[i] = NDShape::InferredDimension;
                else if ((leftOperandShape[i] == NDShape::InferredDimension) || (leftOperandShape[i] == 1))
                    outputDims[i] = rightOperandShape[i];
                else if ((rightOperandShape[i] == NDShape::InferredDimension) || (rightOperandShape[i] == 1))
                    outputDims[i] = leftOperandShape[i];
                else
                {
                    if (leftOperandShape[i] != rightOperandShape[i])
<<<<<<< HEAD
                        RuntimeError("Left operand's shape %S is not compatible with right operand's shape %S for the binary elementwise operation %S", AsStringForErrorReporting(leftOperandShape).c_str(), AsStringForErrorReporting(rightOperandShape).c_str(), PrimitiveOpTypeName(op));
=======
                        RuntimeError("Left operand's shape %S is not compatible with right operand's shape %S for the binary elementwise operation %S",
                                     AsStringForErrorReporting(leftOperandShape).c_str(),
                                     AsStringForErrorReporting(rightOperandShape).c_str(),
                                     PrimitiveOpTypeName(op).c_str());
>>>>>>> 6476614a

                    outputDims[i] = leftOperandShape[i];
                }
            }

            // Broadcast in remaining axes
            for (size_t i = shapeWithSmallerNumAxes.Rank(); i < numOutputAxes; ++i)
                outputDims[i] = shapeWithLargerNumAxes[i];

            return NDShape(std::move(outputDims));
        }

        static NDShape NaryElementwiseOpOutputShape(PrimitiveOpType op, const std::vector<NDShape>& operandShapes, bool broadcastAllowed = true)
        {
            assert(!operandShapes.empty());

            // TODO: Is this logic of transitively constructing the output shape from the operands correct?
            NDShape outputShape = {};
            for (auto& operandShape : operandShapes)
                outputShape = BinaryElementwiseOpOutputShape(op, outputShape, operandShape, broadcastAllowed);

            return outputShape;
        }

        static NDShape TimesOpOutputShape(const NDShape& leftOperandShape, const NDShape& rightOperandShape, size_t outputRank)
        {
            if (outputRank == 0)
                InvalidArgument("Output rank of times operation should be at least one");

            if (outputRank > leftOperandShape.Rank())
                InvalidArgument("Output rank of times operation can at most be the rank of the %s operand", Internal::IsReversingTensorShapesInErrorMessagesEnabled() ? "right" : "left");

            size_t numReductionAxes = leftOperandShape.Rank() - outputRank;

            // The 'numReductionAxes' trailing dimensions of the left operand's shape must match the corresponding leading
            // dimensions of the right operand

            if (rightOperandShape.Rank() < numReductionAxes)
                RuntimeError("The %s operand's rank in a times operation should not be less than #axes being reduced over!", Internal::IsReversingTensorShapesInErrorMessagesEnabled() ? "left" : "right");

            if (leftOperandShape.SubShape(outputRank) != rightOperandShape.SubShape(0, numReductionAxes))
            {
                InvalidArgument("The %d %s dimensions of the %s operand with shape %S do not match the %s operand's %s dimensions with shape %S",
                                (int)numReductionAxes,
                                Internal::IsReversingTensorShapesInErrorMessagesEnabled() ? "leading" : "trailing",
                                Internal::IsReversingTensorShapesInErrorMessagesEnabled() ? "right" : "left",
                                AsStringForErrorReporting(leftOperandShape.SubShape(outputRank)).c_str(),
                                Internal::IsReversingTensorShapesInErrorMessagesEnabled() ? "left" : "right",
                                Internal::IsReversingTensorShapesInErrorMessagesEnabled() ? "trailing" : "leading",
                                AsStringForErrorReporting(rightOperandShape).c_str());
            }

            return leftOperandShape.SubShape(0, outputRank).AppendShape(rightOperandShape.SubShape(numReductionAxes));
        }

        static NDShape ReductionOpOutputShape(PrimitiveOpType op, const NDShape& operandShape, const std::vector<size_t>& reductionAxes, bool preserveReductionAxes)
        {
            if (reductionAxes.size() > operandShape.Rank())
<<<<<<< HEAD
                RuntimeError("The number of reduction axes %d exceeds the number of axes in the operand shape %S of the reduction operation %S", (int)reductionAxes.size(), AsStringForErrorReporting(operandShape).c_str(), PrimitiveOpTypeName(op));
=======
                RuntimeError("The number of reduction axes %d exceeds the rank in the operand shape %S of the reduction operation %S",
                             (int)reductionAxes.size(),
                             AsStringForErrorReporting(operandShape).c_str(),
                             PrimitiveOpTypeName(op).c_str());
>>>>>>> 6476614a

            size_t numOutputAxes = operandShape.Rank() - (preserveReductionAxes ? 0 : reductionAxes.size());
            std::vector<size_t> outputDims(numOutputAxes);
            for (size_t i = 0, j = 0; i < operandShape.Rank(); ++i)
            {
                // Skip axes being reduced over
                if (std::find(reductionAxes.begin(), reductionAxes.end(), i) != reductionAxes.end())
                {
                    if (preserveReductionAxes)
                        outputDims[j++] = 1;
                }
                else
                    outputDims[j++] = operandShape[i];
            }

            return NDShape(std::move(outputDims));
        }

        static NDShape ConvolutionOpOutputShape(const NDShape& operandShape, const NDShape& kernelShape, const NDShape& outputMapCount, const NDShape& strides,
                                                const std::vector<bool>& sharing,
                                                std::vector<bool>& autoPad, const NDShape& lowerPad, const NDShape& upperPad,
                                                bool transpose)
        {
            decltype(&Microsoft::MSR::CNTK::ConvolveGeometry::ComputeOutputShape) computeOutputShapeFunc;
            if (!transpose)
                computeOutputShapeFunc = &Microsoft::MSR::CNTK::ConvolveGeometry::ComputeOutputShape;
            else
                computeOutputShapeFunc = &Microsoft::MSR::CNTK::ConvolveGeometry::ComputeInputShape;

            return AsNDShape(computeOutputShapeFunc(AsTensorShape(operandShape), AsTensorShape(kernelShape), AsTensorShape(outputMapCount), AsTensorShape(strides), sharing, autoPad, AsTensorShape(lowerPad), AsTensorShape(upperPad)));
        }

        // TODO: Reconcile this with the ComputationNode::Validate functionality in core CNTK to avoid duplication of inference logic
        static std::vector<Variable> GetOutputVariables(PrimitiveOpType op, const std::vector<Variable>& inputs, Function* owner, const Dictionary& functionConfig, const std::wstring& functionName);

    private:
        PrimitiveOpType m_op;
        static const size_t s_modelVersion = 1;
    };

    class CNTKBackPropState final : public BackPropState
    {
    public:
        CNTKBackPropState(const FunctionPtr& function, const std::pair<Variable, int64_t>& evalTimeStamp)
            : BackPropState(function), m_evalTimeStamp(evalTimeStamp)
        {}

        std::pair<Variable, int64_t> EvalTimeStamp() const
        {
            return m_evalTimeStamp;
        }

    private:
        std::pair<Variable, int64_t> m_evalTimeStamp;
    };
    typedef std::shared_ptr<CNTKBackPropState> CNTKBackPropStatePtr;

    class CompositeFunction;
    typedef std::shared_ptr<CompositeFunction> CompositeFunctionPtr;

    class CompositeFunction final : public Function
    {
        friend class Function;
        friend class Trainer;
        friend class CompositeMinibatchSource;
        friend class PackedValue;

        template <typename T, typename ...CtorArgTypes>
        friend inline std::shared_ptr<T> MakeSharedObject(CtorArgTypes&& ...ctorArgs);

        friend void SaveAsLegacyModel(const FunctionPtr& rootFunction, const std::wstring& modelFile);

        friend void ComputeInputPerDimMeansAndInvStdDevs(const MinibatchSourcePtr& minibatchSource,
                                                         std::unordered_map<StreamInformation, std::pair<NDArrayViewPtr, NDArrayViewPtr>>& computedMeanAndInvStdDevs,
                                                         const DeviceDescriptor& device /*= DeviceDescriptor::CPUDevice()*/);

        static std::atomic<unsigned int> s_nextAutoGeneratedDynamicAxis;

        static const std::wstring CompositeFunctionOpName;

    public:
        static const std::wstring InternalDefaultDynamicAxisName;
        static const std::wstring InternalNoSequenceAxisName;

        static Axis NextAutoGeneratedDynamicAxis()
        {
            static const std::wstring s_autoGeneratedDynamicAxisNamePrefix = L"autoGeneratedDynamicAxis_";
            return Axis(s_autoGeneratedDynamicAxisNamePrefix + std::to_wstring(s_nextAutoGeneratedDynamicAxis++));
        }

    public:
        static CompositeFunctionPtr Create(const FunctionPtr& rootFunction, const std::wstring& name = L"")
        {
            std::unordered_set<FunctionPtr> visitedFunctions;

            // Call Collect to get the set of all functions in the graph
            Collect(rootFunction, visitedFunctions);

            return MakeSharedObject<CompositeFunction>(rootFunction, std::move(visitedFunctions), name);
        }

        virtual BackPropStatePtr Forward(const std::unordered_map<Variable, ValuePtr>& arguments,
                                         std::unordered_map<Variable, ValuePtr>& outputs,
                                         const DeviceDescriptor& computeDevice,
                                         const std::unordered_set<Variable>& outputsToRetainBackwardStateFor) override;

        virtual void Backward(const BackPropStatePtr& state,
                              const std::unordered_map<Variable, ValuePtr>& rootGradientValues,
                              std::unordered_map<Variable, ValuePtr>& backPropagatedGradientValuesForInputs) override;

<<<<<<< HEAD
        virtual Dictionary Serialize() const override;

        virtual size_t CurrentVersion() const override { return s_modelVersion; }

        static FunctionPtr Load(const Dictionary& dictionary, const CNTK::DeviceDescriptor& device);

    public:
        bool NetworkMatricesAllocated() const 
=======
        virtual const std::wstring& OpName() override
>>>>>>> 6476614a
        {
            return CompositeFunctionOpName;
        }

    private:
        virtual void ReplacePlaceholdersInPlace(const std::unordered_map<Variable, Variable>& placeholderReplacements,
                                                std::unordered_set<const Function*>& visitedFunctions,
                                                std::unordered_set<Variable>& replacedPlaceholders) override;

        CompositeFunction(const FunctionPtr& rootFunction, std::unordered_set<FunctionPtr>&& allPrimitiveFunctions, const std::wstring& name)
<<<<<<< HEAD
            : Function({}, rootFunction->Outputs(), Dictionary(), rootFunction, name, Internal::GenerateUid(L"CompositeFunction")), 
            m_allPrimitiveFunctions(std::move(allPrimitiveFunctions))
=======
            : Function({}, rootFunction->Outputs(), Dictionary(), rootFunction, name), m_allPrimitiveFunctions(std::move(allPrimitiveFunctions)), m_networkMatricesAllocated(false)
>>>>>>> 6476614a
        {}

        template <typename FunctionType>
        void Traverse(FunctionType&& func) const
        {
            const auto& root = RootFunction();
            std::unordered_set<FunctionPtr> visitedFunctions;
            Traverse(root, visitedFunctions, func);
        }

        // Recursively traverses the Function graph underlying the 'rootFunction' invoking the provided func for all visited nodes in the graph.
        template <typename FunctionType>
        static void Traverse(const FunctionPtr& rootFunction, std::unordered_set<FunctionPtr>& visitedFunctions, FunctionType&& func)
        {
            visitedFunctions.insert(rootFunction);
            func(rootFunction);

            std::vector<Variable> rootFunctionInputs = rootFunction->Inputs();
            for (const auto& rootInput : rootFunctionInputs)
            {
                if (rootInput.IsOutput() && visitedFunctions.find(rootInput.Owner()) == visitedFunctions.end())
                {
                    const auto& function = rootInput.Owner();
                    Traverse(function, visitedFunctions, func);
                }
            }
        }

        std::vector<Variable> DetermineInputs() const
        {
            const auto& root = RootFunction();
            std::unordered_set<FunctionPtr> visitedFunctions;
            return DetermineInputs(root, visitedFunctions);
        }

         // Recursively traverses the Function graph and populates the provided set of functions.
        static void Collect(const FunctionPtr& rootFunction, std::unordered_set<FunctionPtr>& functions)
        {
            // Call Traverse to get the set of all functions in the graph
            Traverse(rootFunction, functions, [](const FunctionPtr& f){});
        }

        // Recursively traverses the Function graph underlying the 'rootFunction' to determine all the leaves (aka inputs) of the graph
        static std::vector<Variable> DetermineInputs(const FunctionPtr& rootFunction, std::unordered_set<FunctionPtr>& visitedFunctions)
        {
            std::vector<Variable> inputs;
            Traverse(rootFunction, visitedFunctions, [&inputs](const FunctionPtr& function) {
                        std::vector<Variable> functionInputs = function->Inputs();
                        for (const auto& input : functionInputs)
                        {
                            if (!input.IsOutput())
                            {
                                inputs.push_back(input);
                            }
                        }
                    });
            return inputs;
        }

        template <typename ElementType>
        Microsoft::MSR::CNTK::ComputationNetworkPtr GetComputationNetwork(const DeviceDescriptor& device, const std::unordered_set<Variable>& backpropRoots, bool allocateNetworkMatrices);

        template <typename ElementType>
        static Microsoft::MSR::CNTK::ComputationNodeBasePtr CreateComputationNode(const Variable& variable,
                                                                                  PrimitiveFunction* primitiveFunction,
                                                                                  const std::vector<std::shared_ptr<Microsoft::MSR::CNTK::ComputationNode<ElementType>>>& inputNodes,
                                                                                  Microsoft::MSR::CNTK::ComputationNetworkPtr& network,
                                                                                  std::unordered_map<Variable, Microsoft::MSR::CNTK::ComputationNodeBasePtr>& variableToNodeMap);

        template <typename ElementType>
        static Microsoft::MSR::CNTK::ComputationNodeBasePtr GetOutputVariableNode(const Variable& variable,
                                                                                  Microsoft::MSR::CNTK::ComputationNetworkPtr& network,
                                                                                  Microsoft::MSR::CNTK::ComputationNetworkBuilder<ElementType>& builder,
                                                                                  std::unordered_map<Variable, Microsoft::MSR::CNTK::ComputationNodeBasePtr>& variableToNodeMap,
                                                                                  std::unordered_map<Variable, bool>& isVariableRootMap);

        template <typename ElementType>
        static Microsoft::MSR::CNTK::ComputationNodeBasePtr GetNode(const Variable& variable, Microsoft::MSR::CNTK::ComputationNetworkPtr& network,
                                                                    Microsoft::MSR::CNTK::ComputationNetworkBuilder<ElementType>& builder,
                                                                    std::unordered_map<Variable, Microsoft::MSR::CNTK::ComputationNodeBasePtr>& variableToNodeMap,
                                                                    std::unordered_map<Variable, bool>& isVariableRootMap);

        template <typename ElementType>
        static void PopulateComputationNodeValue(const std::pair<Variable, ValuePtr>& variableValue, Microsoft::MSR::CNTK::ComputationNodeBasePtr& computationNode);
        void PopulateNetworkInputs(const std::unordered_map<Variable, ValuePtr>& arguments);

        template <typename ElementType>
        static void PopulateComputationNodeGradient(const std::pair<Variable, ValuePtr>& variableGradient, Microsoft::MSR::CNTK::ComputationNodeBasePtr& computationNode);
        void PopulateNetworkGradients(const std::unordered_map<Variable, ValuePtr>& gradients);

        static void GetNodeOutputOrGradient(Variable var, ValuePtr& varValue, Microsoft::MSR::CNTK::ComputationNodeBasePtr& computationNode, bool getGradient);
        void GetNetworkOutputs(std::unordered_map<Variable, ValuePtr>& outputs);
        void GetNetworkGradients(std::unordered_map<Variable, ValuePtr>& gradients);

        template <typename ElementType>
        static std::pair<std::shared_ptr<const Microsoft::MSR::CNTK::Matrix<ElementType>>, Microsoft::MSR::CNTK::MBLayoutPtr> GetCNTKImplMatrixAndMBLayoutFromValueObject(Variable var, const ValuePtr& value);

        template <typename ElementType>
        static ValuePtr GetValueObjectFromCNTKImplMatrixAndMBLayout(const NDShape& sampleShape, const Microsoft::MSR::CNTK::Matrix<ElementType>& matrix, const Microsoft::MSR::CNTK::MBLayoutPtr& layout, bool readOnly = true);
        template <typename ElementType>
        static ValuePtr GetValueObjectFromCNTKImplMatrixAndMBLayout(Variable var, const Microsoft::MSR::CNTK::Matrix<ElementType>& matrix, const Microsoft::MSR::CNTK::MBLayoutPtr& layout, bool readOnly = true);

        const std::vector<Variable>& GetArgumentDependencies(const Variable& output);

    private:

        // Set of all primitive functions in the graph underlying 'this' Function. Also keeps the primitive Function objects alive 
        // by holding strong references to them
        std::unordered_set<FunctionPtr> m_allPrimitiveFunctions;

        // A map from Variable objects to ComputationNode objects in the ComputationNetwork instance that implements 'this' Composite Function
        std::unordered_map<Variable, Microsoft::MSR::CNTK::ComputationNodeBasePtr> m_variableToNodeMap;

        // A map that tells whether a Variable in the graph underlying 'this' Function is a root of the graph
        std::unordered_map<Variable, bool> m_isVariableRootMap;

        Microsoft::MSR::CNTK::ComputationNetworkPtr m_computationNetwork;

        // The backpropRoots sepecified in the most recent 'Forward' call on 'this' Function.
        // This indicates for which of it's roots has 'this' Function retained required intermediate 
        // states from the previos Forward call to be able to backpropagate gradients backwards from in
        // the next 'Backward' call.
        std::unordered_set<Variable> m_currentBackpropRoots;

        std::unordered_map<Variable, std::vector<Variable>> m_perOutputVarArgumentDependencies;

        bool m_networkMatricesAllocated;

        static const size_t s_modelVersion = 1;
    };

    inline std::vector<CNTK::Axis> DynamicAxesFromInternalDynamicAxisName(const std::wstring& internalDynamicAxisName)
    {
        std::vector<CNTK::Axis> inputVarDynamicAxes;
        if (internalDynamicAxisName.substr(0, CNTK::CompositeFunction::InternalDefaultDynamicAxisName.length()) == CNTK::CompositeFunction::InternalDefaultDynamicAxisName)
            inputVarDynamicAxes = { CNTK::Axis::DefaultDynamicAxis(), CNTK::Axis::DefaultBatchAxis() };
        else if (internalDynamicAxisName.substr(0, CNTK::CompositeFunction::InternalNoSequenceAxisName.length()) == CNTK::CompositeFunction::InternalNoSequenceAxisName)
            inputVarDynamicAxes = { CNTK::Axis::DefaultBatchAxis() };
        else
            inputVarDynamicAxes = { CNTK::Axis(internalDynamicAxisName), CNTK::Axis::DefaultBatchAxis() };

        return inputVarDynamicAxes;
    }

    // Construct the dynamic axis name to be used internally for the CNTK InputNodes
    inline std::wstring InternalDynamicAxisNameFromDynamicAxes(const std::vector<Axis>& dynamicAxes)
    {
        if (dynamicAxes.empty())
            LogicError("Empty dynamic axes set");

        if (dynamicAxes == std::vector<Axis>({ Axis::DefaultBatchAxis() }))
            return CompositeFunction::InternalNoSequenceAxisName;
        else if (dynamicAxes == std::vector<Axis>({ Axis::DefaultDynamicAxis(), Axis::DefaultBatchAxis() }))
            return CompositeFunction::InternalDefaultDynamicAxisName;
        else
            return dynamicAxes[0].Name();
    }
}<|MERGE_RESOLUTION|>--- conflicted
+++ resolved
@@ -25,15 +25,9 @@
 
 namespace CNTK
 {
-<<<<<<< HEAD
-    inline const wchar_t* PrimitiveOpTypeName(PrimitiveOpType opType)
-    {
-        static const std::unordered_map<PrimitiveOpType, const wchar_t*> primitiveOpNames = {
-=======
     inline const std::wstring& PrimitiveOpTypeName(PrimitiveOpType opType)
     {
         static const std::unordered_map<PrimitiveOpType, std::wstring> primitiveOpNames = {
->>>>>>> 6476614a
             { PrimitiveOpType::Negate, L"Negate" },
             { PrimitiveOpType::Sigmoid, L"Sigmoid" },
             { PrimitiveOpType::Tanh, L"Tanh" },
@@ -78,11 +72,7 @@
             { PrimitiveOpType::Clip, L"Clip" },
             { PrimitiveOpType::Select, L"Select" },
             { PrimitiveOpType::Splice, L"Splice" },
-<<<<<<< HEAD
-            { PrimitiveOpType::Combine, L"Combine" }
-=======
             { PrimitiveOpType::Combine, L"Combine" },
->>>>>>> 6476614a
         };
 
         if (primitiveOpNames.find(opType) == primitiveOpNames.end())
@@ -178,11 +168,7 @@
 
     public:
         PrimitiveFunction(PrimitiveOpType op, const std::vector<Variable>& inputs, Dictionary&& functionConfig, const std::wstring& functionName = L"")
-<<<<<<< HEAD
-            : PrimitiveFunction(op, inputs, std::move(functionConfig), functionName, Internal::GenerateUid(PrimitiveOpTypeName(op)))
-=======
-            : Function(inputs, GetOutputVariables(op, inputs, this, functionConfig, functionName), std::move(functionConfig), nullptr, functionName), m_op(op)
->>>>>>> 6476614a
+            : Function(inputs, GetOutputVariables(op, inputs, this, functionConfig, functionName), std::move(functionConfig), nullptr, functionName, Internal::GenerateUid(PrimitiveOpTypeName(op)), m_op(op)
         {
         }
 
@@ -201,7 +187,6 @@
             NOT_IMPLEMENTED;
         }
 
-<<<<<<< HEAD
         virtual Dictionary Serialize() const override;
 
         virtual size_t CurrentVersion() const override { return s_modelVersion; }
@@ -209,12 +194,11 @@
         static FunctionPtr Load(const Dictionary& dictionary, 
                                 const std::unordered_map<std::wstring, Variable>& uidToVariableMap, 
                                 const CNTK::DeviceDescriptor& device);
-=======
+
         virtual const std::wstring& OpName() override
         {
             return PrimitiveOpTypeName(OpType());
         }
->>>>>>> 6476614a
 
     public:
         PrimitiveOpType OpType() const
@@ -326,14 +310,10 @@
                 else
                 {
                     if (leftOperandShape[i] != rightOperandShape[i])
-<<<<<<< HEAD
-                        RuntimeError("Left operand's shape %S is not compatible with right operand's shape %S for the binary elementwise operation %S", AsStringForErrorReporting(leftOperandShape).c_str(), AsStringForErrorReporting(rightOperandShape).c_str(), PrimitiveOpTypeName(op));
-=======
                         RuntimeError("Left operand's shape %S is not compatible with right operand's shape %S for the binary elementwise operation %S",
                                      AsStringForErrorReporting(leftOperandShape).c_str(),
                                      AsStringForErrorReporting(rightOperandShape).c_str(),
                                      PrimitiveOpTypeName(op).c_str());
->>>>>>> 6476614a
 
                     outputDims[i] = leftOperandShape[i];
                 }
@@ -392,14 +372,10 @@
         static NDShape ReductionOpOutputShape(PrimitiveOpType op, const NDShape& operandShape, const std::vector<size_t>& reductionAxes, bool preserveReductionAxes)
         {
             if (reductionAxes.size() > operandShape.Rank())
-<<<<<<< HEAD
-                RuntimeError("The number of reduction axes %d exceeds the number of axes in the operand shape %S of the reduction operation %S", (int)reductionAxes.size(), AsStringForErrorReporting(operandShape).c_str(), PrimitiveOpTypeName(op));
-=======
                 RuntimeError("The number of reduction axes %d exceeds the rank in the operand shape %S of the reduction operation %S",
                              (int)reductionAxes.size(),
                              AsStringForErrorReporting(operandShape).c_str(),
                              PrimitiveOpTypeName(op).c_str());
->>>>>>> 6476614a
 
             size_t numOutputAxes = operandShape.Rank() - (preserveReductionAxes ? 0 : reductionAxes.size());
             std::vector<size_t> outputDims(numOutputAxes);
@@ -412,7 +388,7 @@
                         outputDims[j++] = 1;
                 }
                 else
-                    outputDims[j++] = operandShape[i];
+                outputDims[j++] = operandShape[i];
             }
 
             return NDShape(std::move(outputDims));
@@ -510,18 +486,13 @@
                               const std::unordered_map<Variable, ValuePtr>& rootGradientValues,
                               std::unordered_map<Variable, ValuePtr>& backPropagatedGradientValuesForInputs) override;
 
-<<<<<<< HEAD
         virtual Dictionary Serialize() const override;
 
         virtual size_t CurrentVersion() const override { return s_modelVersion; }
 
         static FunctionPtr Load(const Dictionary& dictionary, const CNTK::DeviceDescriptor& device);
 
-    public:
-        bool NetworkMatricesAllocated() const 
-=======
         virtual const std::wstring& OpName() override
->>>>>>> 6476614a
         {
             return CompositeFunctionOpName;
         }
@@ -532,12 +503,11 @@
                                                 std::unordered_set<Variable>& replacedPlaceholders) override;
 
         CompositeFunction(const FunctionPtr& rootFunction, std::unordered_set<FunctionPtr>&& allPrimitiveFunctions, const std::wstring& name)
-<<<<<<< HEAD
+            : Function({}, rootFunction->Outputs(), Dictionary(), rootFunction, name), m_allPrimitiveFunctions(std::move(allPrimitiveFunctions))
             : Function({}, rootFunction->Outputs(), Dictionary(), rootFunction, name, Internal::GenerateUid(L"CompositeFunction")), 
             m_allPrimitiveFunctions(std::move(allPrimitiveFunctions))
-=======
-            : Function({}, rootFunction->Outputs(), Dictionary(), rootFunction, name), m_allPrimitiveFunctions(std::move(allPrimitiveFunctions)), m_networkMatricesAllocated(false)
->>>>>>> 6476614a
+            : Function({}, rootFunction->Outputs(), Dictionary(), rootFunction, name, Internal::GenerateUid(L"CompositeFunction")),
+            m_allPrimitiveFunctions(std::move(allPrimitiveFunctions)), m_networkMatricesAllocated(false)
         {}
 
         template <typename FunctionType>
@@ -587,12 +557,12 @@
             Traverse(rootFunction, visitedFunctions, [&inputs](const FunctionPtr& function) {
                         std::vector<Variable> functionInputs = function->Inputs();
                         for (const auto& input : functionInputs)
-                        {
+            {
                             if (!input.IsOutput())
-                            {
+                {
                                 inputs.push_back(input);
-                            }
-                        }
+                }
+            }
                     });
             return inputs;
         }

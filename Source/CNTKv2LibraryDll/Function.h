--- conflicted
+++ resolved
@@ -85,7 +85,7 @@
 
     inline std::wstring GenerateUid(PrimitiveOpType opType)
     {
-        return std::wstring(PrimitiveOpTypeName(opType)) + std::to_wstring(Internal::NewUniqueId());
+        return Internal::GenerateUid(PrimitiveOpTypeName(opType));
     }
 
     inline std::unordered_map<size_t, size_t> GetPrimitiveFunctionInputsToCNTKNodeInputsIndexMap(PrimitiveOpType op, size_t numFunctionInputs)
@@ -183,20 +183,9 @@
         static const std::wstring AttributeNameReductionOpName;
 
     public:
-<<<<<<< HEAD
-        PrimitiveFunction(PrimitiveOpType op, const std::vector<Variable>& inputs, Dictionary&& functionConfig, const std::wstring& functionName = L"")
-            : PrimitiveFunction(op, inputs, std::move(functionConfig), functionName, Internal::GenerateUid(PrimitiveOpTypeName(op)))
-        {
-        }
-=======
         PrimitiveFunction(PrimitiveOpType op, std::vector<Variable>& inputs, Dictionary&& functionConfig, const std::wstring& functionName = L"")
-            : PrimitiveFunction(op, inputs, std::move(functionConfig), GenerateUid(op), functionName)
+            : PrimitiveFunction(op, inputs, std::move(functionConfig), functionName, GenerateUid(op))
         {}
-
-        PrimitiveFunction(PrimitiveOpType op, std::vector<Variable>& inputs, Dictionary&& functionConfig, const std::wstring& uid, const std::wstring& functionName)
-            : Function(inputs, GetOutputVariables(op, inputs, this, functionConfig, true, functionName), std::move(functionConfig), nullptr, functionName), m_op(op), m_uid(uid)
-        {}
->>>>>>> 38db9b0f
 
         virtual BackPropStatePtr Forward(const std::unordered_map<Variable, ValuePtr>& /*arguments*/,
                                          std::unordered_map<Variable, ValuePtr>& /*outputs*/,
@@ -232,17 +221,11 @@
             return m_op;
         }
 
-        std::wstring Uid() const
-        {
-            return m_uid;
-        }
-
     private:
 
-        PrimitiveFunction(PrimitiveOpType op, const std::vector<Variable>& inputs, Dictionary&& functionConfig, const std::wstring& functionName, const std::wstring& uid)
-            : Function(inputs, GetOutputVariables(op, inputs, this, functionConfig, (functionName != L"" ? functionName : uid)), std::move(functionConfig), functionName, uid), m_op(op)
-        {
-        }
+        PrimitiveFunction(PrimitiveOpType op, std::vector<Variable>& inputs, Dictionary&& functionConfig, const std::wstring& functionName, const std::wstring& uid)
+            : Function(inputs, GetOutputVariables(op, inputs, this, functionConfig, true, (functionName != L"" ? functionName : uid)), std::move(functionConfig), functionName, uid), m_op(op)
+        {}
 
         // The following helper functions are used to determine the output shape for different 
         // types of primitive operations accounting for broadcasting and reductions where applicable.
@@ -319,7 +302,7 @@
                         if (dim == NDShape::InferredDimension)
                             outputDims[index] = NDShape::InferredDimension;
                         else
-                            outputDims[index] += dim;
+                        outputDims[index] += dim;
                     }
                     else
                     {
@@ -477,17 +460,17 @@
             for (size_t i = 0; i < numReductionAxes; ++i)
             {
                 if ((leftOperandShape[outputRank + i] != NDShape::InferredDimension) && (rightOperandShape[i] != NDShape::InferredDimension))
-                {
+            {
                     if (leftOperandShape[outputRank + i] != rightOperandShape[i])
-                        InvalidArgument("The %d %s dimensions of the %s operand with shape %S do not match the %s operand's %s dimensions with shape %S",
-                                        (int)numReductionAxes,
-                                        Internal::IsReversingTensorShapesInErrorMessagesEnabled() ? "leading" : "trailing",
-                                        Internal::IsReversingTensorShapesInErrorMessagesEnabled() ? "right" : "left",
-                                        AsStringForErrorReporting(leftOperandShape.SubShape(outputRank)).c_str(),
-                                        Internal::IsReversingTensorShapesInErrorMessagesEnabled() ? "left" : "right",
-                                        Internal::IsReversingTensorShapesInErrorMessagesEnabled() ? "trailing" : "leading",
-                                        AsStringForErrorReporting(rightOperandShape).c_str());
-                }
+                InvalidArgument("The %d %s dimensions of the %s operand with shape %S do not match the %s operand's %s dimensions with shape %S",
+                                (int)numReductionAxes,
+                                Internal::IsReversingTensorShapesInErrorMessagesEnabled() ? "leading" : "trailing",
+                                Internal::IsReversingTensorShapesInErrorMessagesEnabled() ? "right" : "left",
+                                AsStringForErrorReporting(leftOperandShape.SubShape(outputRank)).c_str(),
+                                Internal::IsReversingTensorShapesInErrorMessagesEnabled() ? "left" : "right",
+                                Internal::IsReversingTensorShapesInErrorMessagesEnabled() ? "trailing" : "leading",
+                                AsStringForErrorReporting(rightOperandShape).c_str());
+            }
                 else if (leftOperandShape[outputRank + i] == NDShape::InferredDimension)
                     leftOperandShape[outputRank + i] = rightOperandShape[i];
                 else if (rightOperandShape[i] == NDShape::InferredDimension)
@@ -524,7 +507,7 @@
                         outputDims[j++] = 1;
                 }
                 else
-                outputDims[j++] = operandShape[i];
+                    outputDims[j++] = operandShape[i];
             }
 
             return NDShape(std::move(outputDims));
@@ -542,7 +525,7 @@
                                                 bool transpose, bool inferDimensions)
         {
             if (inferDimensions)
-            {
+        {
                 // infer reduction dimensions if not given
                 // If kernel has a lower rank than the input then the remaining dimensions are to be reduced over.
                 size_t filterRank = kernelShape.Rank();
@@ -610,11 +593,7 @@
 
     private:
         PrimitiveOpType m_op;
-<<<<<<< HEAD
         static const size_t s_serializationVersion = 1;
-=======
-        std::wstring m_uid;
->>>>>>> 38db9b0f
     };
 
     class CNTKBackPropState final : public BackPropState
@@ -757,13 +736,13 @@
             Traverse(rootFunction, visitedFunctions, [&inputs, &uniqueInputs](const FunctionPtr& f){ 
                     std::vector<Variable> functionInputs = f->Inputs();
                     for (auto input : functionInputs)
-                    {
+            {
                         if (!input.IsOutput() && uniqueInputs.find(input) == uniqueInputs.end()) 
-                        {
+                {
                             inputs.push_back(input);
                             uniqueInputs.insert(input);
-                        }
-                    }
+                }
+            }
                 });
 
             return inputs;

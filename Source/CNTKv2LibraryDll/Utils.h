--- conflicted
+++ resolved
@@ -403,11 +403,7 @@
         return UidPrefix + uid + NamePrefix + name;
     }
 
-<<<<<<< HEAD
-    inline std::pair<std::wstring, std::wstring> UidAndNameFromCNTKInternalNodeName(const std::wstring& CNTKInternalNodeName, const std::wstring& uidPrefix)
-=======
     inline std::pair<std::wstring, std::wstring> UidAndNameFromCNTKInternalNodeName(const std::wstring& CNTKInternalNodeName)
->>>>>>> 38db9b0f
     {
         std::wstring uid, name;
         auto uidPrefixBeginPos = CNTKInternalNodeName.find(UidPrefix);
@@ -433,19 +429,12 @@
         if (uid == L"")
         {
             name = CNTKInternalNodeName;
-            uid = Internal::GenerateUid(uidPrefix);
+            uid = Internal::GenerateUid(varKind);
         }
 
         return{ uid, name };
     }
 
-<<<<<<< HEAD
-    inline std::pair<std::wstring, std::wstring> UidAndNameFromCNTKInternalNodeName(const std::wstring& CNTKInternalNodeName, VariableKind varKind)
-    {
-        return UidAndNameFromCNTKInternalNodeName(CNTKInternalNodeName, std::wstring(VariableKindName(varKind)));
-    }
-}
-=======
     std::pair<std::wstring, std::wstring> UidAndNameFromCNTKInternalNodeName(const std::wstring& CNTKInternalNodeName, const PrimitiveOpType& opType);
 
     inline std::vector<Axis> GetDerivedDynamicAxes(const Axis& sourceAxis, size_t multiplicativeFactor, int additiveFactor)
@@ -503,5 +492,4 @@
         if (axis.StaticAxisIndex() >= (int)operandShape.Rank())
             InvalidArgument("The specified axis index (%d) exceeds the static #axes (%d) of the corresponding operand", (int)axis.StaticAxisIndex(), (int)operandShape.Rank());
     }
-}
->>>>>>> 38db9b0f
+}
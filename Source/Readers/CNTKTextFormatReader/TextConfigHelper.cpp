--- conflicted
+++ resolved
@@ -24,7 +24,7 @@
     }
 
     const ConfigParameters& input = config(L"input");
-    
+
     if (input.empty())
     {
         RuntimeError("CNTKTextFormatReader configuration contains an empty input section");
@@ -70,10 +70,6 @@
         else if (AreEqualIgnoreCase(type, "sparse"))
         {
             stream.m_storageType = StorageType::sparse_csc;
-<<<<<<< HEAD
-            stream.m_sampleDimension = input(L"dim", 0);
-=======
->>>>>>> 3bd2a123
         }
         else
         {
@@ -125,7 +121,7 @@
         {
             m_randomizationWindow = config(L"randomize");
         }
-    } 
+    }
     else
     {
         m_randomizationWindow = randomizeAuto;

<<<<<<< HEAD
//
// <copyright file="CPUSparseMatrix.cpp" company="Microsoft">
//     Copyright (c) Microsoft Corporation.  All rights reserved.
// </copyright>
//
// Math.cpp : Defines the exported functions for the DLL application.
//

#include "stdafx.h"
#include <assert.h>
#include <stdexcept>
#include <omp.h>
#include <math.h>
#include "CPUMatrix.h"
#include "CPUSparseMatrix.h"
#include <random>
#include <chrono>
#ifdef    _WIN32
#include <Windows.h>
#endif
#ifdef LEAKDETECT
#include <vld.h>
#endif

#include "basetypes.h"
#include "fileutil.h"
#include <iostream>
#pragma warning (disable: 4127) // conditional expression is constant; "if (sizeof(ElemType)==sizeof(float))" triggers this

#ifndef USE_MKL
// use ACML as default. 
// Download ACML 5.3.0 (e.g., acml5.3.0-ifort64.exe) or above 
// from http://developer.amd.com/tools/cpu-development/amd-core-math-library-acml/acml-downloads-resources/
// Install the ifort64 variant (compiled with intel compiler) of the library
// Set Environment variable ACML_PATH to C:\AMD\acml5.3.0\ifort64_mp or the folder you installed acml
// to point to your folder for the include file and link library
#include <acml.h>  // requires ACML 5.3.0 and above
#else
// requires MKL 10.0 and above
#include <mkl.h>
#endif

// This is an example of an exported variable
//MATH_API int nMath=0;

// This is an example of an exported function.
//MATH_API int fnMath(void)
//{
//    return 42;
//}

#ifndef USE_MKL  //MKL has one additional parameter for different matrix order
#define BLAS_COLMAJOR 
#else
#define BLAS_COLMAJOR (int)MatrixOrder::ColMajor, 
#endif

#define SWAP(a,b) {(a) ^= (b); (b) ^= (a); (a) ^= (b);}
#define IDX2C(i,j,ld) (((j)*(ld))+(i)) // 0 based indexing
namespace Microsoft { namespace MSR { namespace CNTK {

#pragma region Helpful Enum Definitions
    enum class MatrixOrder
    {
        RowMajor = 101,  // row-major arrays 
        ColMajor = 102  // column-major arrays 
    };

    enum class MatrixTranspose : char
    {
        NoTrans = 'N', // trans='N'
        Trans = 'T', // trans='T' 
        ConjTrans = 'C' // trans='C'
    };

    enum class SymMatrixType : char
    {
        Up = 'U', // symmetric matrix is stored in the upper part
        Low = 'L', // symmetric matrix is stored in thelower part
        Full = 'F', //full populated
        NotSymmetric = 'N' //not a symmetric matrix
    };

    enum class MatrixOpSide : char
    {
        Left = 'L', // left multiply
        Right = 'R', // right multiply
    };
#pragma endregion Helpful Enum Definitions

#pragma region Constructors and Destructor

    //should only be used by constructors.
    template<class ElemType>
    void CPUSparseMatrix<ElemType>::ZeroInit()
    {   
        m_numRows = 0;
        m_numCols = 0;
        m_elemSizeAllocated = 0;
        m_compIndexSize = 0;
        m_externalBuffer = false;
        m_computeDevice = CPUDEVICE;
        m_nz = 0;
        m_matrixName = NULL;   

        //if(m_format == MatrixFormat::matrixFormatSparseCSC || m_format == MatrixFormat::matrixFormatSparseCSR) 
        {
            m_colIdx = -1;
            m_pArray = NULL;
            m_unCompIndex = NULL;
            m_compIndex = NULL;
        } 
        //else if (m_format == MatrixFormat::matrixFormatSparseBlockCol || m_format == MatrixFormat::matrixFormatSparseBlockRow) 
        {
            m_blockSize = 0;      
            m_pArray = NULL;
            m_blockIds = NULL;
        }
    }

    //should only be used by constructors.
    template<class ElemType>
    void CPUSparseMatrix<ElemType>::CheckInit(const MatrixFormat format)
    {
        if (format != MatrixFormat::matrixFormatSparseCSC && format != MatrixFormat::matrixFormatSparseCSR && format != MatrixFormat::matrixFormatSparseBlockCol && format != MatrixFormat::matrixFormatSparseBlockRow)
        {
            throw std::logic_error("CPUSparseMatrix:  unsupported sparse matrix format");
        }
        m_format = format;
        ZeroInit();
    }

    template<class ElemType>
    CPUSparseMatrix<ElemType>::CPUSparseMatrix(const MatrixFormat format)
    {

        CheckInit(format);
    }

    template<class ElemType>
    CPUSparseMatrix<ElemType>::CPUSparseMatrix(const MatrixFormat format, const size_t numRows, const size_t numCols, const size_t size)
    {

        CheckInit(format);
        Resize(numRows, numCols, size, true, false);
    }

    template<class ElemType>
    CPUSparseMatrix<ElemType>::~CPUSparseMatrix()
    {               

        if (m_matrixName!=NULL) 
        {
            delete[] m_matrixName;
            m_matrixName = nullptr;
        }
        if(m_format == MatrixFormat::matrixFormatSparseCSC || m_format == MatrixFormat::matrixFormatSparseCSR) 
        {
            if(m_pArray != NULL) 
                delete[] m_pArray;
            if(m_unCompIndex != NULL) 
                delete[] m_unCompIndex;
            if(m_compIndex != NULL)
                delete[] m_compIndex;
        }  
        else if (m_format == MatrixFormat::matrixFormatSparseBlockCol || m_format == MatrixFormat::matrixFormatSparseBlockRow) 
        {
            if (m_pArray != NULL)
                delete[] m_pArray;
            if(m_blockIds != NULL) 
                delete[] m_blockIds;
        }
    }



#pragma endregion Constructors and Destructor

#pragma region Basic Operators

    //make sure call order in colume wise for CSC and row wise for CSR
    template<class ElemType>
    void CPUSparseMatrix<ElemType>::SetValue(const size_t row, const size_t col, const ElemType v)
    {
        if(m_format != MatrixFormat::matrixFormatSparseCSC && m_format != MatrixFormat::matrixFormatSparseCSR) 
        {
            throw std::logic_error("CPUSparseMatrix:  unsupported SetValue() call.");
        }

        if(m_elemSizeAllocated < m_nz +1) //automatic resize
        {
            Resize(m_numRows, m_numCols, m_nz + 100, true, true);  //allocate 100 more elelemnts and keep existing values
        }

        if(row < 0 || row >= m_numRows) 
        {
            throw std::logic_error("CPUSparseMatrix: SetValue() invalid row id");
        }

        if(col < 0 || col >= m_numCols) {
            throw std::logic_error("CPUSparseMatrix: SetValue() invalid column id");
        }

        size_t r = (m_format == matrixFormatSparseCSC) ? row: col;
        size_t c = (m_format == matrixFormatSparseCSC) ? col: row;

        m_pArray[m_nz] = v;
        m_unCompIndex[m_nz] = (CPUSPARSE_INDEX_TYPE)r;

        //consistency check
        if (m_nz > 0)
        {
            if(c == m_colIdx && r <= m_unCompIndex[m_nz-1]) 
            {
                throw std::logic_error("CPUSparseMatrix:  SetValue is not called properly");
            }
        }

        if (c != m_colIdx) 
        {
            m_compIndex[c] = CPUSPARSE_INDEX_TYPE(m_nz);
            m_colIdx = (int) c;
        } 
        m_compIndex[c + 1] = CPUSPARSE_INDEX_TYPE(m_nz + 1);
        m_nz++;
    }

	template<class ElemType>
	void CPUSparseMatrix<ElemType>::Print(const char* matrixName) const {
		Print(matrixName, 0, 0, 0, 0);
	}

	template<class ElemType>
	void CPUSparseMatrix<ElemType>::Print(const char* matrixName, size_t /*rowStart*/, size_t /*rowEnd*/, size_t /*colStart*/, size_t /*colEnd*/) const {

		if (this->GetFormat() != matrixFormatSparseCSC && this->GetFormat() != matrixFormatSparseCSR)
		{
			return;
			//NOT_IMPLEMENTED;
		}

		fprintf(stderr, "%s\n", matrixName);

		const ElemType* dataBuffer = NzValues();
		const size_t nz = MajorIndexCount();
		CPUSPARSE_INDEX_TYPE* unCompressedIndex = MajorIndexLocation();
		CPUSPARSE_INDEX_TYPE* compressedIndex = SecondaryIndexLocation();

		for (size_t i = 0, j = 0; i < nz; ++i)
		{
			if (i >= compressedIndex[j]){
				fprintf(stderr, "\n");
				j++;
			}
			fprintf(stderr, "%d:%.f ", unCompressedIndex[i], dataBuffer[i]);
		}
		fprintf(stderr, "\n");
	}

    template<class ElemType>
    void CPUSparseMatrix<ElemType>::SetMatrixFromCSCFormat(const CPUSPARSE_INDEX_TYPE *h_CSCCol, const CPUSPARSE_INDEX_TYPE *h_Row, const ElemType *h_Val,
        const size_t nz, const size_t numRows, const size_t numCols)
    {
        m_format = matrixFormatSparseCSC;
        Resize(numRows, numCols, nz, true, false);
        this->SetNzCount(nz);

        memcpy(RowLocation(), h_Row, RowSize());
        memcpy(ColLocation(), h_CSCCol, ColSize());
        memcpy(NzValues(), h_Val, NzSize());
    }

    template<class ElemType>
    ElemType* CPUSparseMatrix<ElemType>::BufferPointer() const
    {
        return m_pArray;
    }

    template<class ElemType>
    void CPUSparseMatrix<ElemType>::Resize(const size_t numRows, const size_t numCols, size_t numNZElemToReserve, const bool growOnly, bool keepExistingValues)
    {               
        if (m_numRows != numRows || m_numCols != numCols)
            keepExistingValues = false;  

        size_t newCompIndexSize = (numCols > numRows ? numCols : numRows) + 1;
        bool reallocate = (m_elemSizeAllocated < numNZElemToReserve || (m_elemSizeAllocated > numNZElemToReserve && !growOnly) || m_compIndexSize < newCompIndexSize);

        m_numRows = numRows;
        m_numCols = numCols;

        if (reallocate)
        {                
            if (m_format == MatrixFormat::matrixFormatSparseCSC || m_format == MatrixFormat::matrixFormatSparseCSR)
            {
                ElemType *pArray = new ElemType[numNZElemToReserve];
                CPUSPARSE_INDEX_TYPE *unCompIndex = new CPUSPARSE_INDEX_TYPE[numNZElemToReserve];
                CPUSPARSE_INDEX_TYPE *compIndex = new CPUSPARSE_INDEX_TYPE[newCompIndexSize];
                
                if (keepExistingValues && (m_nz > numNZElemToReserve || m_compIndexSize > newCompIndexSize))
                    LogicError("Resize: To keep values m_nz should <= numNZElemToReserve and m_compIndexSize <= newCompIndexSize");

                if (keepExistingValues && m_nz > 0)
                {
                    assert(m_compIndexSize > 0 && m_nz < numNZElemToReserve);
                    memcpy(pArray, m_pArray, NzSize());
                    memcpy(unCompIndex, m_unCompIndex, MajorIndexSize());
                    memcpy(compIndex, m_compIndex, SecondaryIndexSize());
                }

                if (m_pArray != NULL)
                    delete[] m_pArray;
                if (m_unCompIndex != NULL)
                    delete[] m_unCompIndex;
                if (m_compIndex != NULL)
                    delete[] m_compIndex;

                m_pArray = pArray;
                m_unCompIndex = unCompIndex;
                m_compIndex = compIndex;
            }
            else if(m_format == MatrixFormat::matrixFormatSparseBlockCol || m_format == MatrixFormat::matrixFormatSparseBlockRow) 
            {
                ElemType *blockVal = new ElemType[numNZElemToReserve];
                size_t *blockIds = new size_t[newCompIndexSize];

                if (keepExistingValues && (m_nz > numNZElemToReserve || m_compIndexSize > newCompIndexSize))
                    throw std::logic_error("Resize: To keep values m_nz should <= numNZElemToReserve and m_compIndexSize <= newCompIndexSize");

                if (keepExistingValues && m_elemSizeAllocated > 0)
                {
                    assert(m_compIndexSize > 0 && m_elemSizeAllocated < numNZElemToReserve);
                    memcpy(blockVal, m_pArray, NzSize());
                    memcpy(blockIds, m_blockIds, sizeof(size_t)*m_compIndexSize);
                }

                if (m_pArray != NULL)
                    delete[] m_pArray;
                if(m_blockIds != NULL) 
                    delete[] m_blockIds;

                m_pArray = blockVal;
                m_blockIds = blockIds;
            }

            m_elemSizeAllocated = numNZElemToReserve;
            m_compIndexSize = newCompIndexSize;
        }
    }

    //Reset matrix so it can be reused
    template<class ElemType>
    void CPUSparseMatrix<ElemType>::Reset()
    {                
        m_nz = 0;
        m_colIdx = -1;
        m_blockSize = 0;
    }

    //c = alpha*op(lhs) * op(rhs) + beta*c
    template<class ElemType>
    void CPUSparseMatrix<ElemType>::MultiplyAndWeightedAdd(ElemType alpha, const CPUMatrix<ElemType>& lhs, const bool transposeA, 
        const CPUSparseMatrix<ElemType>& rhs, const bool transposeB, ElemType beta, CPUMatrix<ElemType>& c)

    {
        if (lhs.IsEmpty() || rhs.IsEmpty())
            throw std::logic_error("MultiplyAndWeightedAdd:  one of the input matrix is empty.");

        int m = transposeA? (int)lhs.GetNumCols(): (int)lhs.GetNumRows();
        int k = transposeA? (int)lhs.GetNumRows(): (int)lhs.GetNumCols();
        int l = transposeB? (int)rhs.GetNumCols(): (int)rhs.GetNumRows();
        int n = transposeB? (int)rhs.GetNumRows(): (int)rhs.GetNumCols();

        assert (m>0 && k>0 && l>0 && n>0);  //converting from size_t to int may cause overflow
        assert (k == l);
        if (k != l) 
        {
            throw std::invalid_argument("CPUSparseMatrix::MultiplyAndWeightedAdd: The inner dimensions of a and b must match.");
        }

        if (c.GetNumRows() != m || c.GetNumCols() != n) 
        {
            c.Resize(m,n);
        }         

        if (beta == 0)
        {
            memset(c.GetArray(), 0, sizeof(ElemType) * c.GetNumElements());
        }
        else if (beta != 1)
        {
#pragma omp parallel for
            foreach_coord(i,j,c)
            {
                c(i,j) = beta * c(i,j); 
            } 
        }

        if (rhs.GetFormat() != matrixFormatSparseCSC)
            NOT_IMPLEMENTED;

        if (!transposeA && !transposeB)
        {
            for(size_t j = 0; j < rhs.GetNumCols(); j++) 
            {
                size_t start = rhs.m_compIndex[j];  //ColLocation
                size_t end = rhs.m_compIndex[j+1];
                for(size_t p = start; p < end; p++)
                { 
                    size_t i = rhs.m_unCompIndex[p]; //RowLocation
                    ElemType val = rhs.m_pArray[p];

                    for(size_t h = 0; h < lhs.GetNumRows(); h++)
                    {
                        c(h,j) += alpha * lhs(h, i)*val; 
                    }
                }
            }
        }
        else if (!transposeA && transposeB)
        {           
            for(size_t j = 0; j < rhs.GetNumCols(); j++)
            { 
                size_t start = rhs.m_compIndex[j];
                size_t end = rhs.m_compIndex[j + 1];

                for(size_t p = start; p < end; p++)
                { 
                    size_t i = rhs.m_unCompIndex[p];
                    ElemType val = rhs.m_pArray[p];
                    for(size_t h = 0; h < lhs.GetNumRows(); h++)
                    {                     
                        c(h, i) += alpha * lhs(h, j)*val;
                    }
                }
            }           
        }
        else if (transposeA && !transposeB)
        {
            NOT_IMPLEMENTED;
        }
        else 
        {
            NOT_IMPLEMENTED;
        }
    }

    //c = alpha * op(lhs) * op(rhs)
    template<class ElemType>
    void CPUSparseMatrix<ElemType>::MultiplyAndAdd(ElemType alpha, const CPUMatrix<ElemType>& lhs, const bool transposeA, 
        const CPUSparseMatrix<ElemType>& rhs, const bool transposeB, CPUSparseMatrix<ElemType>& c)
    {
        if (lhs.IsEmpty() || rhs.IsEmpty())
            throw std::logic_error("LeftMultiplyAndAdd:  one of the input matrix is empty.");

        size_t m = transposeA? (int)lhs.GetNumCols(): (int)lhs.GetNumRows();
        size_t k = transposeA? (int)lhs.GetNumRows(): (int)lhs.GetNumCols();
        size_t l = transposeB? (int)rhs.GetNumCols(): (int)rhs.GetNumRows();
        size_t n = transposeB? (int)rhs.GetNumRows(): (int)rhs.GetNumCols();

        assert (m>0 && k>0 && l>0 && n>0); m; n;  //converting from size_t to int may cause overflow
        assert (k == l);
        if (k != l) 
        {
            throw std::invalid_argument("CPUSparseMatrix::MultiplyAndAdd: The inner dimensions of a and b must match.");
        }

        c.Reset();

        if (!transposeA && !transposeB)
        {
            NOT_IMPLEMENTED;
        }
        else if (!transposeA && transposeB)
        {           
            if (rhs.GetFormat() != matrixFormatSparseCSC)
                NOT_IMPLEMENTED;

            //allocate enough memory
            c.SetFormat(matrixFormatSparseBlockCol);
            c.Resize(m, n, m*min(n, rhs.m_nz), true, false);

            map<size_t, size_t> w2Id;
            for(size_t j = 0; j < rhs.GetNumCols(); j++)
            { // j ranges over batches
                size_t start = rhs.m_compIndex[j];
                size_t end = rhs.m_compIndex[j+1];

                for(size_t p = start; p < end; p++) 
                { 
                    size_t i = rhs.m_unCompIndex[p]; //i ranges over words
                    ElemType val = rhs.m_pArray[p]; //1 for(i, j)

                    bool first = true;
                    if(w2Id.find(i) == w2Id.end()) 
                    {
                        size_t id = w2Id.size();
                        w2Id[i] = id;
                        c.m_blockIds[c.m_blockSize]=i;
                        c.m_blockSize++;
                    } 
                    else 
                    {
                        first = false;
                    }
                    size_t pos = w2Id[i] * lhs.GetNumRows();
                    for(size_t h = 0; h < lhs.GetNumRows(); h++) 
                    { // h range over hidden layer 
                        if(first == true) 
                        {
                            c.m_pArray[pos] = alpha*lhs(h, j)*val;
                        } else 
                        {
                            c.m_pArray[pos] += alpha*lhs(h, j)*val;
                        }
                        pos++;
                    }
                }
            }   
            c.m_nz = c.m_blockSize * m;

            if(c.m_nz > c.GetSizeAllocated()) 
            {
                throw std::logic_error("sparse matrix out of range.");
            }
            //c.SetFormat(matrixFormatSparseBlockCol);
        }
        else if (transposeA && !transposeB)
        {
            NOT_IMPLEMENTED;
        }
        else 
        {
            NOT_IMPLEMENTED;
        }
    }

    template<class ElemType>
    void CPUSparseMatrix<ElemType>::ScaleAndAdd(const ElemType alpha, const CPUSparseMatrix<ElemType>& lhs, CPUMatrix<ElemType>& rhs)
    {
        if (lhs.IsEmpty() || rhs.IsEmpty()) 
        {
            throw std::logic_error("ScaleAndAdd:  one of the input matrix is empty.");
        }

        if (lhs.GetNumRows() != rhs.GetNumRows() || lhs.GetNumCols() != rhs.GetNumCols()) 
        {
            throw std::invalid_argument("CPUSparseMatrix::ScaleAndAdd: The dimensions of a and b must match.");
        }

        if(lhs.GetFormat() == MatrixFormat::matrixFormatSparseCSC || lhs.GetFormat() == MatrixFormat::matrixFormatSparseCSR) 
        {
            size_t col_num = (lhs.m_format == MatrixFormat::matrixFormatSparseCSC) ? lhs.GetNumCols(): lhs.GetNumRows();
            for(size_t j = 0; j < col_num; j++) 
            {
                size_t start = lhs.m_compIndex[j];
                size_t end = lhs.m_compIndex[j + 1];
                for(size_t p = start; p < end; p++) 
                {
                    size_t i = lhs.m_unCompIndex[p];
                    ElemType val = lhs.m_pArray[p];
                    size_t r = (lhs.m_format == MatrixFormat::matrixFormatSparseCSC) ? i : j;
                    size_t c = (lhs.m_format == MatrixFormat::matrixFormatSparseCSC) ? j : i;
                    rhs(r, c) += alpha * val; 
                }
            }
        } 
        else if (lhs.m_format == MatrixFormat::matrixFormatSparseBlockCol || lhs.m_format == MatrixFormat::matrixFormatSparseBlockRow) 
        {
            for(size_t j = 0; j < lhs.m_blockSize; j++) 
            {
                size_t i = lhs.m_blockIds[j];
                size_t len = (lhs.m_format == MatrixFormat::matrixFormatSparseBlockCol) ? lhs.GetNumRows() : lhs.GetNumCols();
                size_t start = j * len;
                for(size_t p = start; p < start+len; p++) 
                {
                    ElemType val = lhs.m_pArray[p];

                    size_t r = (lhs.m_format == MatrixFormat::matrixFormatSparseBlockCol) ? (p - start) : i;
                    size_t c = (lhs.m_format == MatrixFormat::matrixFormatSparseBlockCol) ? i : (p - start);
                    rhs(r, c) += alpha * val; 
                }
            }
        } 
        else 
        {
            throw std::runtime_error("CPUSparseMatrix:: ScaleAndAdd() Not implemented");
        }
    }


    template<class ElemType>
    bool CPUSparseMatrix<ElemType>::AreEqual(const CPUSparseMatrix<ElemType>& a, const CPUSparseMatrix<ElemType>& b, const ElemType threshold)
    {
        if (a.IsEmpty() || b.IsEmpty())
            throw std::logic_error("AreEqual: one of the input matrices is empty.");

        if (a.GetNumRows() != b.GetNumRows() || a.GetNumCols() != b.GetNumCols())
            return false;

        bool result = true;

        #pragma omp parallel for
        foreach_coord(i, j, a)
        {
            if (abs(a(i, j) - b(i, j)) > threshold)
            {
                result = false;
                break;
            }
        }

        return result;
    }

    // normal update for smoothed gradients c and current gradients (this)
    template<class ElemType> 
    void CPUSparseMatrix<ElemType>::NormalGrad(CPUMatrix<ElemType>& c, const ElemType momentum)
    {
        if (c.IsEmpty())
        {
            c.Resize(GetNumRows(), GetNumCols());
            c.SetValue(0.0);
        }

        if(m_format == MatrixFormat::matrixFormatSparseBlockCol || m_format == MatrixFormat::matrixFormatSparseBlockRow) 
        {
            for(size_t j = 0; j < m_blockSize; j++) 
            {
                size_t i = m_blockIds[j];
                size_t len = (m_format == MatrixFormat::matrixFormatSparseBlockCol) ? GetNumRows() : GetNumCols();
                size_t start = j* len;
                for(size_t p = start; p < start+len; p++) 
                {
                    ElemType val = m_pArray[p];
                    size_t row = (m_format == MatrixFormat::matrixFormatSparseBlockCol) ? (p - start) : i;
                    size_t col = (m_format == MatrixFormat::matrixFormatSparseBlockCol) ? i : (p - start);
                    c(row, col) = (1-momentum)*val + momentum*c(row, col);
                    m_pArray[p] = c(row, col);
                }
            }
        } 
        else 
        {
            throw std::runtime_error("CPUSparseMatrix:: NormalGrad() only support block sparse format");
        }
    }

    // update smoothed gradients c and current gradients (this)
    template<class ElemType> 
    ElemType CPUSparseMatrix<ElemType>::Adagrad(CPUMatrix<ElemType>& c, const bool needAveMultiplier)
    {
        if (c.IsEmpty())
        {
            c.Resize(GetNumRows(), GetNumCols());
            c.SetValue(0.0);
        }

        ElemType aveMultiplier = 0;

        const ElemType floor = 1e-16f;
        if(m_format == MatrixFormat::matrixFormatSparseCSC || m_format == MatrixFormat::matrixFormatSparseCSR) 
        {
            size_t col_num = (m_format == MatrixFormat::matrixFormatSparseCSC) ? GetNumCols() : GetNumRows();
            for(size_t j = 0; j < col_num; j++) 
            {
                size_t start = m_compIndex[j];
                size_t end = m_compIndex[j+1];
                for(size_t p = start; p < end; p++) 
                {
                    size_t i = m_unCompIndex[p];
                    ElemType val = m_pArray[p];

                    size_t row = (m_format == MatrixFormat::matrixFormatSparseCSC) ? i : j;
                    size_t col = (m_format == MatrixFormat::matrixFormatSparseCSC) ? j : i;
                    ElemType adenorm = c(row, col); 
                    adenorm += val * val; 
                    ElemType a = (floor + sqrt(adenorm));
                    m_pArray[p] = val / a;
                    c(row, col) = adenorm; 

                    if (needAveMultiplier)
                        aveMultiplier += 1 / a;
                }
            }
        } else if(m_format == MatrixFormat::matrixFormatSparseBlockCol || m_format == MatrixFormat::matrixFormatSparseBlockRow) 
        {
            for(size_t j = 0; j < m_blockSize; j++)
            {
                size_t i = m_blockIds[j];
                size_t len = (m_format == MatrixFormat::matrixFormatSparseBlockCol) ? GetNumRows() : GetNumCols();
                size_t start = j* len;
                for(size_t p = start; p < start+len; p++) 
                {
                    ElemType val = m_pArray[p];

                    size_t row = (m_format == MatrixFormat::matrixFormatSparseBlockCol) ? (p - start) : i;
                    size_t col = (m_format == MatrixFormat::matrixFormatSparseBlockCol) ? i : (p - start);
                    ElemType adenorm = c(row, col); 
                    adenorm += val * val; 
                    ElemType a = (floor + sqrt(adenorm));
                    m_pArray[p] = val / a;
                    c(row, col) = adenorm; 

                    if (needAveMultiplier)
                        aveMultiplier += 1 / a;
                }
            }
        } 

        if (needAveMultiplier && m_nz > 0)
            return aveMultiplier / m_nz;
        else
            return 1;
    }

    template<class ElemType>
    CPUSparseMatrix<ElemType>& CPUSparseMatrix<ElemType>::InplaceTruncateTop(const ElemType threshold)
    {
        long m = (long)this->NzCount();
        ElemType *nzValues = NzValues();

#pragma omp parallel for     
        for (long i = 0; i<(m & ~3); i += 4)  //four-way unrolling
        {
            if (nzValues[i] > threshold)
                nzValues[i] = threshold;

            if (nzValues[i+1] > threshold)
                nzValues[i+1] = threshold;

            if (nzValues[i+2] > threshold)
                nzValues[i+2] = threshold;

            if (nzValues[i+3] > threshold)
                nzValues[i+3] = threshold;

        }
        //handle remaining stuffs
        for (long i = m & ~3; i<m; i++)
        {
            if (nzValues[i] > threshold)
                nzValues[i] = threshold;
        }

        return *this;
    }

    template<class ElemType>
    CPUSparseMatrix<ElemType>& CPUSparseMatrix<ElemType>::InplaceTruncateBottom(const ElemType threshold)
    {
        long m = (long)this->NzCount();
        ElemType *nzValues = NzValues();

#pragma omp parallel for     
        for (long i = 0; i<(m & ~3); i += 4)  //four-way unrolling
        {
            if (nzValues[i] < threshold)
                nzValues[i] = threshold;

            if (nzValues[i + 1] < threshold)
                nzValues[i + 1] = threshold;

            if (nzValues[i + 2] < threshold)
                nzValues[i + 2] = threshold;

            if (nzValues[i + 3] < threshold)
                nzValues[i + 3] = threshold;

        }
        //handle remaining stuffs
        for (long i = m & ~3; i<m; i++)
        {
            if (nzValues[i] < threshold)
                nzValues[i] = threshold;
        }

        return *this;
    }

    template<class ElemType>
    CPUSparseMatrix<ElemType>& CPUSparseMatrix<ElemType>::InplaceTruncate (const ElemType threshold)
    {
        ElemType locThresholdPos = abs(threshold);
        ElemType locTHresholdNeg = -locThresholdPos; 

        long m = (long)this->NzCount();
        ElemType *nzValues = NzValues();

#pragma omp parallel for     
        for (long i = 0; i<(m & ~3); i += 4)  //four-way unrolling
        {
            if (nzValues[i] > locThresholdPos)
                nzValues[i] = locThresholdPos;
            else if (nzValues[i] < locTHresholdNeg)
                nzValues[i] = locTHresholdNeg;

            if (nzValues[i+1] > locThresholdPos)
                nzValues[i+1] = locThresholdPos;
            else if (nzValues[i+1] < locTHresholdNeg)
                nzValues[i+1] = locTHresholdNeg;

            if (nzValues[i+2] > locThresholdPos)
                nzValues[i+2] = locThresholdPos;
            else if (nzValues[i+2] < locTHresholdNeg)
                nzValues[i+2] = locTHresholdNeg;

            if (nzValues[i+3] > locThresholdPos)
                nzValues[i+3] = locThresholdPos;
            else if (nzValues[i+3] < locTHresholdNeg)
                nzValues[i+3] = locTHresholdNeg;
        }
        //handle remaining stuffs
        for (long i = m & ~3; i<m; i++)
        {
            if (nzValues[i] > locThresholdPos)
                nzValues[i] = locThresholdPos;
            else if (nzValues[i] < locTHresholdNeg)
                nzValues[i] = locTHresholdNeg;
        }

        return *this;
    }    

    template<class ElemType>
    CPUSparseMatrix<ElemType>& CPUSparseMatrix<ElemType>::InplaceSoftThreshold(const ElemType threshold)
    {
        long m = (long)this->NzCount();
        ElemType *nzValues = NzValues();

#pragma omp parallel for     
        for (long i = 0; i<(m & ~3); i += 4)  //four-way unrolling
        {
            if (nzValues[i] > threshold)
                nzValues[i] -= threshold;
            else if (nzValues[i] < -threshold)
                nzValues[i] += threshold;
            else
                nzValues[i] = 0;

            if (nzValues[i + 1] > threshold)
                nzValues[i + 1] -= threshold;
            else if (nzValues[i + 1] < -threshold)
                nzValues[i + 1] += threshold;
            else
                nzValues[i + 1] = 0;

            if (nzValues[i + 2] > threshold)
                nzValues[i + 2] -= threshold;
            else if (nzValues[i + 2] < -threshold)
                nzValues[i + 2] += threshold;
            else
                nzValues[i + 2] = 0;

            if (nzValues[i + 3] > threshold)
                nzValues[i + 3] -= threshold;
            else if (nzValues[i + 3] < -threshold)
                nzValues[i + 3] += threshold;
            else
                nzValues[i + 3] = 0;
        }
        //handle remaining stuffs
        for (long i = m & ~3; i<m; i++)
        {
            if (nzValues[i] > threshold)
                nzValues[i] -= threshold;
            else if (nzValues[i] < -threshold)
                nzValues[i] += threshold;
            else
                nzValues[i] = 0;
        }
        return *this;
    }

    template<class ElemType>
    ElemType CPUSparseMatrix<ElemType>::FrobeniusNorm() const
    {
        if (this->IsEmpty())
            throw std::logic_error("FrobeniusNorm: Matrix is empty.");

        ElemType v = 0;

        long m = (long)this->NzCount();
        const ElemType *nzValues = NzValues();

        //four-way unrolling
#pragma omp parallel for reduction(+:v)
        for (long i = 0; i<(m & ~3); i += 4)
        {
            v += nzValues[i] * nzValues[i] + nzValues[i + 1] * nzValues[i + 1] + nzValues[i + 2] * nzValues[i + 2] + nzValues[i + 3] * nzValues[i + 3];
        }
        //handle remaining stuffs
        for (long i = m & ~3; i<m; i++)
        {
            v += nzValues[i] * nzValues[i];
        }

        return sqrt(v);
    }

    //sum of all abs(elements)
    template<class ElemType>
    ElemType CPUSparseMatrix<ElemType>::SumOfAbsElements() const
    {
        if (this->IsEmpty())
            throw std::logic_error("SumOfAbsElements: Matrix is empty.");

        if (sizeof(ElemType) == sizeof(double))
        {
#ifndef USE_MKL
            return (ElemType)dasum((int)this->NzCount(), reinterpret_cast <double*>(m_pArray), 1);
#else  
            return (ElemType)cblas_dasum((int)this->NzCount(), reinterpret_cast <double*>(m_pArray), 1);
#endif
        }
        else
        {
#pragma warning (suppress: 4244)
#ifndef USE_MKL
            return sasum((int)this->NzCount(), reinterpret_cast <float*>(m_pArray), 1);
#else
            return cblas_sasum((int)this->NzCount(), reinterpret_cast <float*>(m_pArray), 1);
#endif
        }
    }


    //sum of all elements
    template<class ElemType>
    ElemType CPUSparseMatrix<ElemType>::SumOfElements() const
    {
        if (this->IsEmpty())
            throw std::logic_error("SumOfElements: Matrix is empty.");

        ElemType sum = 0;

        long m = (long)this->NzCount();
        const ElemType *nzValues = NzValues();

        //four-way unrolling
#pragma omp parallel for reduction(+:sum)
        for (long i = 0; i<(m & ~3); i += 4)
        {
            sum += nzValues[i] + nzValues[i + 1] + nzValues[i + 2] + nzValues[i + 3];
        }
        //handle remaining stuffs
        for (long i = m & ~3; i<m; i++)
        {
            sum += nzValues[i];
        }

        return sum;
    }

    template <class ElemType>
    MATH_API File& operator>>(File& stream, CPUSparseMatrix<ElemType>& us)
    {
        stream.GetMarker(fileMarkerBeginSection, std::wstring(L"BMAT"));
        size_t elsize;
        stream >> elsize;
        if (sizeof(ElemType) != elsize)
            throw std::runtime_error("Template argument size doesn't match those in file");
        std::wstring matrixName;

        // now prepare this header to receive the data being read
        size_t nz, colnum, rownum;
        int format;

        // read in the header information
        stream >> matrixName >> format >> nz >> colnum >> rownum;

        us.SetFormat((MatrixFormat)format);
        if (us.GetFormat() != matrixFormatSparseCSC && us.GetFormat() != matrixFormatSparseCSR)
            NOT_IMPLEMENTED;

        us.Resize(rownum, colnum, nz, true, false);

        if (nz > 0)
        {
            size_t compressedSize = (us.GetFormat() == matrixFormatSparseCSC) ? colnum + 1 : rownum + 1;
            ElemType* dataBuffer = us.NzValues();
            CPUSPARSE_INDEX_TYPE* unCompressedIndex = us.MajorIndexLocation();
            CPUSPARSE_INDEX_TYPE* compressedIndex = us.SecondaryIndexLocation();

            // read in the sparse matrix info
            for (size_t i = 0; i < nz; ++i)
            {
                stream >> dataBuffer[i];
            }
            for (size_t i = 0; i < nz; ++i)
            {
                stream >> unCompressedIndex[i];
            }
            for (size_t i = 0; i < compressedSize; ++i)
            {
                stream >> compressedIndex[i];
            }
        }
        stream.GetMarker(fileMarkerEndSection, std::wstring(L"EMAT"));

        us.SetMatrixName(matrixName.c_str());

        return stream;
    }

    template MATH_API File& operator>>(File& stream, CPUSparseMatrix<float>& us);
    template MATH_API File& operator>>(File& stream, CPUSparseMatrix<double>& us);

    template <class ElemType>
    MATH_API File& operator<<(File& stream, const CPUSparseMatrix<ElemType>& us)
    {
        if (us.GetFormat() != matrixFormatSparseCSC && us.GetFormat() != matrixFormatSparseCSR)
            NOT_IMPLEMENTED;

        stream.PutMarker(fileMarkerBeginSection, std::wstring(L"BMAT"));
        stream << sizeof(ElemType);
        if (us.GetMatrixName() == nullptr)
        {
            std::wstring s(L"nnmatrix");
            stream << s;
        }
        else
        {
            stream << us.GetMatrixName();
        }

        size_t nz, numRows, numCols;
        size_t compressedSize = us.SecondaryIndexCount();
        int format = us.GetFormat();

        stream << format << nz << numCols << numRows;

        if (nz > 0)
        {
            ElemType* dataBuffer = us.NzValues();
            CPUSPARSE_INDEX_TYPE* unCompressedIndex = us.MajorIndexLocation();
            CPUSPARSE_INDEX_TYPE* compressedIndex = us.SecondaryIndexLocation();

            for (size_t i = 0; i < nz; ++i)
            {
                stream << dataBuffer[i];
            }
            for (size_t i = 0; i < nz; ++i)
            {
                stream << unCompressedIndex[i];
            }
            for (size_t i = 0; i < compressedSize; ++i)
            {
                stream << compressedIndex[i];
            }
        }
        stream.PutMarker(fileMarkerEndSection, std::wstring(L"EMAT"));

        return stream;
    }

    template class CPUSparseMatrix<float>;
    template class CPUSparseMatrix<double>;

}}}
=======
//
// <copyright file="CPUSparseMatrix.cpp" company="Microsoft">
//     Copyright (c) Microsoft Corporation.  All rights reserved.
// </copyright>
//
// Math.cpp : Defines the exported functions for the DLL application.
//

#include "stdafx.h"
#include <assert.h>
#include <stdexcept>
#include <omp.h>
#include <math.h>
#include "CPUMatrix.h"
#include "CPUSparseMatrix.h"
#include <random>
#include <chrono>
#ifdef    _WIN32
#include <Windows.h>
#endif
#ifdef LEAKDETECT
#include <vld.h>
#endif

#include "basetypes.h"
#include "fileutil.h"

#pragma warning (disable: 4127) // conditional expression is constant; "if (sizeof(ElemType)==sizeof(float))" triggers this

#ifndef USE_MKL
// use ACML as default. 
// Download ACML 5.3.0 (e.g., acml5.3.0-ifort64.exe) or above 
// from http://developer.amd.com/tools/cpu-development/amd-core-math-library-acml/acml-downloads-resources/
// Install the ifort64 variant (compiled with intel compiler) of the library
// Set Environment variable ACML_PATH to C:\AMD\acml5.3.0\ifort64_mp or the folder you installed acml
// to point to your folder for the include file and link library
#include <acml.h>  // requires ACML 5.3.0 and above
#else
// requires MKL 10.0 and above
#endif

// This is an example of an exported variable
//MATH_API int nMath=0;

// This is an example of an exported function.
//MATH_API int fnMath(void)
//{
//    return 42;
//}

#ifndef USE_MKL  //MKL has one additional parameter for different matrix order
#define BLAS_COLMAJOR 
#else
#define BLAS_COLMAJOR (int)MatrixOrder::ColMajor, 
#endif

#define SWAP(a,b) {(a) ^= (b); (b) ^= (a); (a) ^= (b);}
#define IDX2C(i,j,ld) (((j)*(ld))+(i)) // 0 based indexing
namespace Microsoft { namespace MSR { namespace CNTK {

#pragma region Helpful Enum Definitions
    enum class MatrixOrder
    {
        RowMajor = 101,  // row-major arrays 
        ColMajor = 102  // column-major arrays 
    };

    enum class MatrixTranspose : char
    {
        NoTrans = 'N', // trans='N'
        Trans = 'T', // trans='T' 
        ConjTrans = 'C' // trans='C'
    };

    enum class SymMatrixType : char
    {
        Up = 'U', // symmetric matrix is stored in the upper part
        Low = 'L', // symmetric matrix is stored in thelower part
        Full = 'F', //full populated
        NotSymmetric = 'N' //not a symmetric matrix
    };

    enum class MatrixOpSide : char
    {
        Left = 'L', // left multiply
        Right = 'R', // right multiply
    };
#pragma endregion Helpful Enum Definitions

#pragma region Constructors and Destructor

    //should only be used by constructors.
    template<class ElemType>
    void CPUSparseMatrix<ElemType>::ZeroInit()
    {   
        m_numRows = 0;
        m_numCols = 0;
        m_elemSizeAllocated = 0;
        m_compIndexSize = 0;
        m_externalBuffer = false;
        m_computeDevice = CPUDEVICE;
        m_nz = 0;
        m_matrixName = NULL;   

        //if(m_format == MatrixFormat::matrixFormatSparseCSC || m_format == MatrixFormat::matrixFormatSparseCSR) 
        {
            m_colIdx = -1;
            m_pArray = NULL;
            m_unCompIndex = NULL;
            m_compIndex = NULL;
        } 
        //else if (m_format == MatrixFormat::matrixFormatSparseBlockCol || m_format == MatrixFormat::matrixFormatSparseBlockRow) 
        {
            m_blockSize = 0;      
            m_pArray = NULL;
            m_blockIds = NULL;
        }
    }

    //should only be used by constructors.
    template<class ElemType>
    void CPUSparseMatrix<ElemType>::CheckInit(const MatrixFormat format)
    {
        if (format != MatrixFormat::matrixFormatSparseCSC && format != MatrixFormat::matrixFormatSparseCSR && format != MatrixFormat::matrixFormatSparseBlockCol && format != MatrixFormat::matrixFormatSparseBlockRow)
        {
            throw std::logic_error("CPUSparseMatrix:  unsupported sparse matrix format");
        }
        m_format = format;
        ZeroInit();
    }

    template<class ElemType>
    CPUSparseMatrix<ElemType>::CPUSparseMatrix(const MatrixFormat format)
    {
        CheckInit(format);
    }

    template<class ElemType>
    CPUSparseMatrix<ElemType>::CPUSparseMatrix(const MatrixFormat format, const size_t numRows, const size_t numCols, const size_t size)
    {
        CheckInit(format);
        Resize(numRows, numCols, size, true, false);
    }

    template<class ElemType>
    CPUSparseMatrix<ElemType>::~CPUSparseMatrix()
    {       
        if (m_matrixName!=NULL) 
        {
            delete[] m_matrixName;
            m_matrixName = nullptr;
        }
        if(m_format == MatrixFormat::matrixFormatSparseCSC || m_format == MatrixFormat::matrixFormatSparseCSR) 
        {
            if(m_pArray != NULL) 
                delete[] m_pArray;
            if(m_unCompIndex != NULL) 
                delete[] m_unCompIndex;
            if(m_compIndex != NULL)
                delete[] m_compIndex;
        }  
        else if (m_format == MatrixFormat::matrixFormatSparseBlockCol || m_format == MatrixFormat::matrixFormatSparseBlockRow) 
        {
            if (m_pArray != NULL)
                delete[] m_pArray;
            if(m_blockIds != NULL) 
                delete[] m_blockIds;
        }
    }



#pragma endregion Constructors and Destructor

#pragma region Basic Operators

    //make sure call order in colume wise for CSC and row wise for CSR
    template<class ElemType>
    void CPUSparseMatrix<ElemType>::SetValue(const size_t row, const size_t col, const ElemType v)
    {
        if(m_format != MatrixFormat::matrixFormatSparseCSC && m_format != MatrixFormat::matrixFormatSparseCSR) 
        {
            throw std::logic_error("CPUSparseMatrix:  unsupported SetValue() call.");
        }

        if(m_elemSizeAllocated < m_nz +1) //automatic resize
        {
            Resize(m_numRows, m_numCols, m_nz + 100, true, true);  //allocate 100 more elelemnts and keep existing values
        }

        if(row < 0 || row >= m_numRows) 
        {
            throw std::logic_error("CPUSparseMatrix: SetValue() invalid row id");
        }

        if(col < 0 || col >= m_numCols) {
            throw std::logic_error("CPUSparseMatrix: SetValue() invalid column id");
        }

        size_t r = (m_format == matrixFormatSparseCSC) ? row: col;
        size_t c = (m_format == matrixFormatSparseCSC) ? col: row;

        m_pArray[m_nz] = v;
        m_unCompIndex[m_nz] = (CPUSPARSE_INDEX_TYPE)r;

        //consistency check
        if(c == m_colIdx && r <= m_unCompIndex[m_nz-1]) 
        {
            throw std::logic_error("CPUSparseMatrix:  SetValue is not called properly");
        }

        if (c != m_colIdx) 
        {
            m_compIndex[c] = CPUSPARSE_INDEX_TYPE(m_nz);
            m_colIdx = (int) c;
        } 
        m_compIndex[c + 1] = CPUSPARSE_INDEX_TYPE(m_nz + 1);
        m_nz++;
    }

	template<class ElemType>
	void CPUSparseMatrix<ElemType>::Print(const char* matrixName) const {
		Print(matrixName, 0, 0, 0, 0);
	}

	template<class ElemType>
	void CPUSparseMatrix<ElemType>::Print(const char* matrixName, size_t /*rowStart*/, size_t /*rowEnd*/, size_t /*colStart*/, size_t /*colEnd*/) const {

		if (GetFormat() != matrixFormatSparseCSC && GetFormat() != matrixFormatSparseCSR)
		{
			return;
			//NOT_IMPLEMENTED;
		}

		fprintf(stderr, "%s\n", matrixName);

		const ElemType* dataBuffer = NzValues();
		const size_t nz = MajorIndexCount();
		CPUSPARSE_INDEX_TYPE* unCompressedIndex = MajorIndexLocation();
		CPUSPARSE_INDEX_TYPE* compressedIndex = SecondaryIndexLocation();

		for (size_t i = 0, j = 0; i < nz; ++i)
		{
			if (i >= compressedIndex[j]){
				fprintf(stderr, "\n");
				j++;
			}
			fprintf(stderr, "%d:%.f ", unCompressedIndex[i], dataBuffer[i]);
		}
		fprintf(stderr, "\n");
	}

    template<class ElemType>
    void CPUSparseMatrix<ElemType>::SetMatrixFromCSCFormat(const CPUSPARSE_INDEX_TYPE *h_CSCCol, const CPUSPARSE_INDEX_TYPE *h_Row, const ElemType *h_Val,
        const size_t nz, const size_t numRows, const size_t numCols)
    {
        m_format = matrixFormatSparseCSC;
        Resize(numRows, numCols, nz, true, false);
        SetNzCount(nz);

        memcpy(RowLocation(), h_Row, RowSize());
        memcpy(ColLocation(), h_CSCCol, ColSize());
        memcpy(NzValues(), h_Val, NzSize());
    }

    template<class ElemType>
    ElemType* CPUSparseMatrix<ElemType>::BufferPointer() const
    {
        return m_pArray;
    }

    template<class ElemType>
    void CPUSparseMatrix<ElemType>::Resize(const size_t numRows, const size_t numCols, size_t numNZElemToReserve, const bool growOnly, bool keepExistingValues)
    {               
        if (m_numRows != numRows || m_numCols != numCols)
            keepExistingValues = false;  

        size_t newCompIndexSize = (numCols > numRows ? numCols : numRows) + 1;
        bool reallocate = (m_elemSizeAllocated < numNZElemToReserve || (m_elemSizeAllocated > numNZElemToReserve && !growOnly) || m_compIndexSize < newCompIndexSize);

        m_numRows = numRows;
        m_numCols = numCols;

        if (reallocate)
        {                
            if (m_format == MatrixFormat::matrixFormatSparseCSC || m_format == MatrixFormat::matrixFormatSparseCSR)
            {
                ElemType *pArray = new ElemType[numNZElemToReserve];
                CPUSPARSE_INDEX_TYPE *unCompIndex = new CPUSPARSE_INDEX_TYPE[numNZElemToReserve];
                CPUSPARSE_INDEX_TYPE *compIndex = new CPUSPARSE_INDEX_TYPE[newCompIndexSize];
                
                if (keepExistingValues && (m_nz > numNZElemToReserve || m_compIndexSize > newCompIndexSize))
                    LogicError("Resize: To keep values m_nz should <= numNZElemToReserve and m_compIndexSize <= newCompIndexSize");

                if (keepExistingValues && m_nz > 0)
                {
                    assert(m_compIndexSize > 0 && m_nz < numNZElemToReserve);
                    memcpy(pArray, m_pArray, NzSize());
                    memcpy(unCompIndex, m_unCompIndex, MajorIndexSize());
                    memcpy(compIndex, m_compIndex, SecondaryIndexSize());
                }

                if (m_pArray != NULL)
                    delete[] m_pArray;
                if (m_unCompIndex != NULL)
                    delete[] m_unCompIndex;
                if (m_compIndex != NULL)
                    delete[] m_compIndex;

                m_pArray = pArray;
                m_unCompIndex = unCompIndex;
                m_compIndex = compIndex;
            }
            else if(m_format == MatrixFormat::matrixFormatSparseBlockCol || m_format == MatrixFormat::matrixFormatSparseBlockRow) 
            {
                ElemType *blockVal = new ElemType[numNZElemToReserve];
                size_t *blockIds = new size_t[newCompIndexSize];

                if (keepExistingValues && (m_nz > numNZElemToReserve || m_compIndexSize > newCompIndexSize))
                    throw std::logic_error("Resize: To keep values m_nz should <= numNZElemToReserve and m_compIndexSize <= newCompIndexSize");

                if (keepExistingValues && m_elemSizeAllocated > 0)
                {
                    assert(m_compIndexSize > 0 && m_elemSizeAllocated < numNZElemToReserve);
                    memcpy(blockVal, m_pArray, NzSize());
                    memcpy(blockIds, m_blockIds, sizeof(size_t)*m_compIndexSize);
                }

                if (m_pArray != NULL)
                    delete[] m_pArray;
                if(m_blockIds != NULL) 
                    delete[] m_blockIds;

                m_pArray = blockVal;
                m_blockIds = blockIds;
            }

            m_elemSizeAllocated = numNZElemToReserve;
            m_compIndexSize = newCompIndexSize;
        }
    }

    //Reset matrix so it can be reused
    template<class ElemType>
    void CPUSparseMatrix<ElemType>::Reset()
    {                
        m_nz = 0;
        m_colIdx = -1;
        m_blockSize = 0;
    }

    //c = alpha*op(lhs) * op(rhs) + beta*c
    template<class ElemType>
    void CPUSparseMatrix<ElemType>::MultiplyAndWeightedAdd(ElemType alpha, const CPUMatrix<ElemType>& lhs, const bool transposeA, 
        const CPUSparseMatrix<ElemType>& rhs, const bool transposeB, ElemType beta, CPUMatrix<ElemType>& c)

    {
        if (lhs.IsEmpty() || rhs.IsEmpty())
            throw std::logic_error("MultiplyAndWeightedAdd:  one of the input matrix is empty.");

        int m = transposeA? (int)lhs.GetNumCols(): (int)lhs.GetNumRows();
        int k = transposeA? (int)lhs.GetNumRows(): (int)lhs.GetNumCols();
        int l = transposeB? (int)rhs.GetNumCols(): (int)rhs.GetNumRows();
        int n = transposeB? (int)rhs.GetNumRows(): (int)rhs.GetNumCols();

        assert (m>0 && k>0 && l>0 && n>0);  //converting from size_t to int may cause overflow
        assert (k == l);
        if (k != l) 
        {
            throw std::invalid_argument("CPUSparseMatrix::MultiplyAndWeightedAdd: The inner dimensions of a and b must match.");
        }

        if (c.GetNumRows() != m || c.GetNumCols() != n) 
        {
            c.Resize(m,n);
        }         

        if (beta == 0)
        {
            memset(c.GetArray(), 0, sizeof(ElemType) * c.GetNumElements());
        }
        else if (beta != 1)
        {
#pragma omp parallel for
            foreach_coord(i,j,c)
            {
                c(i,j) = beta * c(i,j); 
            } 
        }

        if (rhs.GetFormat() != matrixFormatSparseCSC)
            NOT_IMPLEMENTED;

        if (!transposeA && !transposeB)
        {
            for(size_t j = 0; j < rhs.GetNumCols(); j++) 
            {
                size_t start = rhs.m_compIndex[j];  //ColLocation
                size_t end = rhs.m_compIndex[j+1];
                for(size_t p = start; p < end; p++)
                { 
                    size_t i = rhs.m_unCompIndex[p]; //RowLocation
                    ElemType val = rhs.m_pArray[p];

                    for(size_t h = 0; h < lhs.GetNumRows(); h++)
                    {
                        c(h,j) += alpha * lhs(h, i)*val; 
                    }
                }
            }
        }
        else if (!transposeA && transposeB)
        {           
            for(size_t j = 0; j < rhs.GetNumCols(); j++)
            { 
                size_t start = rhs.m_compIndex[j];
                size_t end = rhs.m_compIndex[j + 1];

                for(size_t p = start; p < end; p++)
                { 
                    size_t i = rhs.m_unCompIndex[p];
                    ElemType val = rhs.m_pArray[p];
                    for(size_t h = 0; h < lhs.GetNumRows(); h++)
                    {                     
                        c(h, i) += alpha * lhs(h, j)*val;
                    }
                }
            }           
        }
        else if (transposeA && !transposeB)
        {
            NOT_IMPLEMENTED;
        }
        else 
        {
            NOT_IMPLEMENTED;
        }
    }

    //c = alpha * op(lhs) * op(rhs)
    template<class ElemType>
    void CPUSparseMatrix<ElemType>::MultiplyAndAdd(ElemType alpha, const CPUMatrix<ElemType>& lhs, const bool transposeA, 
        const CPUSparseMatrix<ElemType>& rhs, const bool transposeB, CPUSparseMatrix<ElemType>& c)
    {
        if (lhs.IsEmpty() || rhs.IsEmpty())
            throw std::logic_error("LeftMultiplyAndAdd:  one of the input matrix is empty.");

        int m = transposeA? (int)lhs.GetNumCols(): (int)lhs.GetNumRows();
        int k = transposeA? (int)lhs.GetNumRows(): (int)lhs.GetNumCols();
        int l = transposeB? (int)rhs.GetNumCols(): (int)rhs.GetNumRows();
        int n = transposeB? (int)rhs.GetNumRows(): (int)rhs.GetNumCols();

        assert (m>0 && k>0 && l>0 && n>0); m; n;  //converting from size_t to int may cause overflow
        assert (k == l);
        if (k != l) 
        {
            throw std::invalid_argument("CPUSparseMatrix::MultiplyAndAdd: The inner dimensions of a and b must match.");
        }

        c.Reset();

        if (!transposeA && !transposeB)
        {
            NOT_IMPLEMENTED;
        }
        else if (!transposeA && transposeB)
        {           
            if (rhs.GetFormat() != matrixFormatSparseCSC)
                NOT_IMPLEMENTED;

            //allocate enough memory
            c.SetFormat(matrixFormatSparseBlockCol);
            c.Resize(m, n, m*min(n, rhs.m_nz), true, false);

            map<size_t, size_t> w2Id;
            for(size_t j = 0; j < rhs.GetNumCols(); j++)
            { // j ranges over batches
                size_t start = rhs.m_compIndex[j];
                size_t end = rhs.m_compIndex[j+1];

                for(size_t p = start; p < end; p++) 
                { 
                    size_t i = rhs.m_unCompIndex[p]; //i ranges over words
                    ElemType val = rhs.m_pArray[p]; //1 for(i, j)

                    bool first = true;
                    if(w2Id.find(i) == w2Id.end()) 
                    {
                        w2Id[i] = w2Id.size();
                        c.m_blockIds[c.m_blockSize]=i;
                        c.m_blockSize++;
                    } 
                    else 
                    {
                        first = false;
                    }
                    size_t pos = w2Id[i] * lhs.GetNumRows();
                    for(size_t h = 0; h < lhs.GetNumRows(); h++) 
                    { // h range over hidden layer 
                        if(first == true) 
                        {
                            c.m_pArray[pos] = alpha*lhs(h, j)*val;
                        } else 
                        {
                            c.m_pArray[pos] += alpha*lhs(h, j)*val;
                        }
                        pos++;
                    }
                }
            }   
            c.m_nz = c.m_blockSize * m;
            if(c.m_nz > c.GetSizeAllocated()) 
            {
                throw std::logic_error("sparse matrix out of range.");
            }
            //c.SetFormat(matrixFormatSparseBlockCol);
        }
        else if (transposeA && !transposeB)
        {
            NOT_IMPLEMENTED;
        }
        else 
        {
            NOT_IMPLEMENTED;
        }
    }

    template<class ElemType>
    void CPUSparseMatrix<ElemType>::ScaleAndAdd(const ElemType alpha, const CPUSparseMatrix<ElemType>& lhs, CPUMatrix<ElemType>& rhs)
    {
        if (lhs.IsEmpty() || rhs.IsEmpty()) 
        {
            throw std::logic_error("ScaleAndAdd:  one of the input matrix is empty.");
        }

        if (lhs.GetNumRows() != rhs.GetNumRows() || lhs.GetNumCols() != rhs.GetNumCols()) 
        {
            throw std::invalid_argument("CPUSparseMatrix::ScaleAndAdd: The dimensions of a and b must match.");
        }

        if(lhs.GetFormat() == MatrixFormat::matrixFormatSparseCSC || lhs.GetFormat() == MatrixFormat::matrixFormatSparseCSR) 
        {
            size_t col_num = (lhs.m_format == MatrixFormat::matrixFormatSparseCSC) ? lhs.GetNumCols(): lhs.GetNumRows();
            for(size_t j = 0; j < col_num; j++) 
            {
                size_t start = lhs.m_compIndex[j];
                size_t end = lhs.m_compIndex[j + 1];
                for(size_t p = start; p < end; p++) 
                {
                    size_t i = lhs.m_unCompIndex[p];
                    ElemType val = lhs.m_pArray[p];
                    size_t r = (lhs.m_format == MatrixFormat::matrixFormatSparseCSC) ? i : j;
                    size_t c = (lhs.m_format == MatrixFormat::matrixFormatSparseCSC) ? j : i;
                    rhs(r, c) += alpha * val; 
                }
            }
        } 
        else if (lhs.m_format == MatrixFormat::matrixFormatSparseBlockCol || lhs.m_format == MatrixFormat::matrixFormatSparseBlockRow) 
        {
            for(size_t j = 0; j < lhs.m_blockSize; j++) 
            {
                size_t i = lhs.m_blockIds[j];
                size_t len = (lhs.m_format == MatrixFormat::matrixFormatSparseBlockCol) ? lhs.GetNumRows() : lhs.GetNumCols();
                size_t start = j * len;
                for(size_t p = start; p < start+len; p++) 
                {
                    ElemType val = lhs.m_pArray[p];

                    size_t r = (lhs.m_format == MatrixFormat::matrixFormatSparseBlockCol) ? (p - start) : i;
                    size_t c = (lhs.m_format == MatrixFormat::matrixFormatSparseBlockCol) ? i : (p - start);
                    rhs(r, c) += alpha * val; 
                }
            }
        } 
        else 
        {
            throw std::runtime_error("CPUSparseMatrix:: ScaleAndAdd() Not implemented");
        }
    }


    template<class ElemType>
    bool CPUSparseMatrix<ElemType>::AreEqual(const CPUSparseMatrix<ElemType>& a, const CPUSparseMatrix<ElemType>& b, const ElemType threshold)
    {
        if (a.IsEmpty() || b.IsEmpty())
            throw std::logic_error("AreEqual: one of the input matrices is empty.");

        if (a.GetNumRows() != b.GetNumRows() || a.GetNumCols() != b.GetNumCols())
            return false;

        bool result = true;

        #pragma omp parallel for
        foreach_coord(i, j, a)
        {
            if (abs(a(i, j) - b(i, j)) > threshold)
            {
                result = false;
                break;
            }
        }

        return result;
    }

    // normal update for smoothed gradients c and current gradients (this)
    template<class ElemType> 
    void CPUSparseMatrix<ElemType>::NormalGrad(CPUMatrix<ElemType>& c, const ElemType momentum)
    {
        if (c.IsEmpty())
        {
            c.Resize(GetNumRows(), GetNumCols());
            c.SetValue(0.0);
        }

        if(m_format == MatrixFormat::matrixFormatSparseBlockCol || m_format == MatrixFormat::matrixFormatSparseBlockRow) 
        {
            for(size_t j = 0; j < m_blockSize; j++) 
            {
                size_t i = m_blockIds[j];
                size_t len = (m_format == MatrixFormat::matrixFormatSparseBlockCol) ? GetNumRows() : GetNumCols();
                size_t start = j* len;
                for(size_t p = start; p < start+len; p++) 
                {
                    ElemType val = m_pArray[p];
                    size_t row = (m_format == MatrixFormat::matrixFormatSparseBlockCol) ? (p - start) : i;
                    size_t col = (m_format == MatrixFormat::matrixFormatSparseBlockCol) ? i : (p - start);
                    c(row, col) = (1-momentum)*val + momentum*c(row, col);
                    m_pArray[p] = c(row, col);
                }
            }
        } 
        else 
        {
            throw std::runtime_error("CPUSparseMatrix:: NormalGrad() only support block sparse format");
        }
    }

    // update smoothed gradients c and current gradients (this)
    template<class ElemType> 
    ElemType CPUSparseMatrix<ElemType>::Adagrad(CPUMatrix<ElemType>& c, const bool needAveMultiplier)
    {
        if (c.IsEmpty() || c.GetNumCols() != GetNumCols() || c.GetNumRows() != GetNumRows())
        {
            c.Resize(GetNumRows(), GetNumCols());
            c.SetValue(0.0);
        }

        ElemType aveMultiplier = 0;

        const ElemType floor = 1e-16f;
        if(m_format == MatrixFormat::matrixFormatSparseCSC || m_format == MatrixFormat::matrixFormatSparseCSR) 
        {
            size_t col_num = (m_format == MatrixFormat::matrixFormatSparseCSC) ? GetNumCols() : GetNumRows();
            for(size_t j = 0; j < col_num; j++) 
            {
                size_t start = m_compIndex[j];
                size_t end = m_compIndex[j+1];
                for(size_t p = start; p < end; p++) 
                {
                    size_t i = m_unCompIndex[p];
                    ElemType val = m_pArray[p];

                    size_t row = (m_format == MatrixFormat::matrixFormatSparseCSC) ? i : j;
                    size_t col = (m_format == MatrixFormat::matrixFormatSparseCSC) ? j : i;
                    ElemType adenorm = c(row, col); 
                    adenorm += val * val; 
                    ElemType a = sqrt(floor + adenorm);
                    m_pArray[p] = val / a;
                    c(row, col) = adenorm; 

                    if (needAveMultiplier)
                        aveMultiplier += 1 / a;
                }
            }
        } 
        else if(m_format == MatrixFormat::matrixFormatSparseBlockCol || m_format == MatrixFormat::matrixFormatSparseBlockRow) 
        {
            size_t len = (m_format == MatrixFormat::matrixFormatSparseBlockCol) ? GetNumRows() : GetNumCols();
            size_t p = 0;
            for (long j = 0; j < m_blockSize; j++)
            {
                size_t colOrRow = m_blockIds[j];
                for (long i = 0; i < len; i++, p++) 
                {
                    ElemType val = m_pArray[p];

                    size_t row = (m_format == MatrixFormat::matrixFormatSparseBlockCol) ? i : colOrRow;
                    size_t col = (m_format == MatrixFormat::matrixFormatSparseBlockCol) ? colOrRow : i;
                    c(row, col) += val * val;
                    ElemType a = sqrt(floor + c(row, col));
                    m_pArray[p] /= a;

                    if (needAveMultiplier)
                        aveMultiplier += 1 / a;
                }
            }
        } 

        if (needAveMultiplier && m_nz > 0)
            return aveMultiplier / m_nz;
        else
            return 1;
    }

    template<class ElemType>
    CPUSparseMatrix<ElemType>& CPUSparseMatrix<ElemType>::InplaceTruncateTop(const ElemType threshold)
    {
        long m = (long)NzCount();
        ElemType *nzValues = NzValues();

#pragma omp parallel for     
        for (long i = 0; i<(m & ~3); i += 4)  //four-way unrolling
        {
            if (nzValues[i] > threshold)
                nzValues[i] = threshold;

            if (nzValues[i+1] > threshold)
                nzValues[i+1] = threshold;

            if (nzValues[i+2] > threshold)
                nzValues[i+2] = threshold;

            if (nzValues[i+3] > threshold)
                nzValues[i+3] = threshold;

        }
        //handle remaining stuffs
        for (long i = m & ~3; i<m; i++)
        {
            if (nzValues[i] > threshold)
                nzValues[i] = threshold;
        }

        return *this;
    }

    template<class ElemType>
    CPUSparseMatrix<ElemType>& CPUSparseMatrix<ElemType>::InplaceTruncateBottom(const ElemType threshold)
    {
        long m = (long)NzCount();
        ElemType *nzValues = NzValues();

#pragma omp parallel for     
        for (long i = 0; i<(m & ~3); i += 4)  //four-way unrolling
        {
            if (nzValues[i] < threshold)
                nzValues[i] = threshold;

            if (nzValues[i + 1] < threshold)
                nzValues[i + 1] = threshold;

            if (nzValues[i + 2] < threshold)
                nzValues[i + 2] = threshold;

            if (nzValues[i + 3] < threshold)
                nzValues[i + 3] = threshold;

        }
        //handle remaining stuffs
        for (long i = m & ~3; i<m; i++)
        {
            if (nzValues[i] < threshold)
                nzValues[i] = threshold;
        }

        return *this;
    }

    template<class ElemType>
    CPUSparseMatrix<ElemType>& CPUSparseMatrix<ElemType>::InplaceTruncate (const ElemType threshold)
    {
        ElemType locThresholdPos = abs(threshold);
        ElemType locTHresholdNeg = -locThresholdPos; 

        long m = (long)NzCount();
        ElemType *nzValues = NzValues();

#pragma omp parallel for     
        for (long i = 0; i<(m & ~3); i += 4)  //four-way unrolling
        {
            if (nzValues[i] > locThresholdPos)
                nzValues[i] = locThresholdPos;
            else if (nzValues[i] < locTHresholdNeg)
                nzValues[i] = locTHresholdNeg;

            if (nzValues[i+1] > locThresholdPos)
                nzValues[i+1] = locThresholdPos;
            else if (nzValues[i+1] < locTHresholdNeg)
                nzValues[i+1] = locTHresholdNeg;

            if (nzValues[i+2] > locThresholdPos)
                nzValues[i+2] = locThresholdPos;
            else if (nzValues[i+2] < locTHresholdNeg)
                nzValues[i+2] = locTHresholdNeg;

            if (nzValues[i+3] > locThresholdPos)
                nzValues[i+3] = locThresholdPos;
            else if (nzValues[i+3] < locTHresholdNeg)
                nzValues[i+3] = locTHresholdNeg;
        }
        //handle remaining stuffs
        for (long i = m & ~3; i<m; i++)
        {
            if (nzValues[i] > locThresholdPos)
                nzValues[i] = locThresholdPos;
            else if (nzValues[i] < locTHresholdNeg)
                nzValues[i] = locTHresholdNeg;
        }

        return *this;
    }    

    template<class ElemType>
    CPUSparseMatrix<ElemType>& CPUSparseMatrix<ElemType>::InplaceSoftThreshold(const ElemType threshold)
    {
        long m = (long)NzCount();
        ElemType *nzValues = NzValues();

#pragma omp parallel for     
        for (long i = 0; i<(m & ~3); i += 4)  //four-way unrolling
        {
            if (nzValues[i] > threshold)
                nzValues[i] -= threshold;
            else if (nzValues[i] < -threshold)
                nzValues[i] += threshold;
            else
                nzValues[i] = 0;

            if (nzValues[i + 1] > threshold)
                nzValues[i + 1] -= threshold;
            else if (nzValues[i + 1] < -threshold)
                nzValues[i + 1] += threshold;
            else
                nzValues[i + 1] = 0;

            if (nzValues[i + 2] > threshold)
                nzValues[i + 2] -= threshold;
            else if (nzValues[i + 2] < -threshold)
                nzValues[i + 2] += threshold;
            else
                nzValues[i + 2] = 0;

            if (nzValues[i + 3] > threshold)
                nzValues[i + 3] -= threshold;
            else if (nzValues[i + 3] < -threshold)
                nzValues[i + 3] += threshold;
            else
                nzValues[i + 3] = 0;
        }
        //handle remaining stuffs
        for (long i = m & ~3; i<m; i++)
        {
            if (nzValues[i] > threshold)
                nzValues[i] -= threshold;
            else if (nzValues[i] < -threshold)
                nzValues[i] += threshold;
            else
                nzValues[i] = 0;
        }
        return *this;
    }

    template<class ElemType>
    ElemType CPUSparseMatrix<ElemType>::FrobeniusNorm() const
    {
        if (IsEmpty())
            throw std::logic_error("FrobeniusNorm: Matrix is empty.");

        ElemType v = 0;

        long m = (long)NzCount();
        const ElemType *nzValues = NzValues();

        //four-way unrolling
#pragma omp parallel for reduction(+:v)
        for (long i = 0; i<(m & ~3); i += 4)
        {
            v += nzValues[i] * nzValues[i] + nzValues[i + 1] * nzValues[i + 1] + nzValues[i + 2] * nzValues[i + 2] + nzValues[i + 3] * nzValues[i + 3];
        }
        //handle remaining stuffs
        for (long i = m & ~3; i<m; i++)
        {
            v += nzValues[i] * nzValues[i];
        }

        return sqrt(v);
    }

    //sum of all abs(elements)
    template<class ElemType>
    ElemType CPUSparseMatrix<ElemType>::SumOfAbsElements() const
    {
        if (IsEmpty())
            throw std::logic_error("SumOfAbsElements: Matrix is empty.");

        if (sizeof(ElemType) == sizeof(double))
        {
#ifndef USE_MKL
            return (ElemType)dasum((int)NzCount(), reinterpret_cast <double*>(m_pArray), 1);
#else  
            return (ElemType)cblas_dasum((int)NzCount(), reinterpret_cast <double*>(m_pArray), 1);
#endif
        }
        else
        {
#pragma warning (suppress: 4244)
#ifndef USE_MKL
            return sasum((int)NzCount(), reinterpret_cast <float*>(m_pArray), 1);
#else
            return cblas_sasum((int)NzCount(), reinterpret_cast <float*>(m_pArray), 1);
#endif
        }
    }


    //sum of all elements
    template<class ElemType>
    ElemType CPUSparseMatrix<ElemType>::SumOfElements() const
    {
        if (IsEmpty())
            throw std::logic_error("SumOfElements: Matrix is empty.");

        ElemType sum = 0;

        long m = (long)NzCount();
        const ElemType *nzValues = NzValues();

        //four-way unrolling
#pragma omp parallel for reduction(+:sum)
        for (long i = 0; i<(m & ~3); i += 4)
        {
            sum += nzValues[i] + nzValues[i + 1] + nzValues[i + 2] + nzValues[i + 3];
        }
        //handle remaining stuffs
        for (long i = m & ~3; i<m; i++)
        {
            sum += nzValues[i];
        }

        return sum;
    }

    template <class ElemType>
    MATH_API File& operator>>(File& stream, CPUSparseMatrix<ElemType>& us)
    {
        stream.GetMarker(fileMarkerBeginSection, std::wstring(L"BMAT"));
        size_t elsize;
        stream >> elsize;
        if (sizeof(ElemType) != elsize)
            throw std::runtime_error("Template argument size doesn't match those in file");
        std::wstring matrixName;

        // now prepare this header to receive the data being read
        size_t nz, colnum, rownum;
        int format;

        // read in the header information
        stream >> matrixName >> format >> nz >> colnum >> rownum;

        us.SetFormat((MatrixFormat)format);
        if (us.GetFormat() != matrixFormatSparseCSC && us.GetFormat() != matrixFormatSparseCSR)
            NOT_IMPLEMENTED;

        us.Resize(rownum, colnum, nz, true, false);

        if (nz > 0)
        {
            size_t compressedSize = (us.GetFormat() == matrixFormatSparseCSC) ? colnum + 1 : rownum + 1;
            ElemType* dataBuffer = us.NzValues();
            CPUSPARSE_INDEX_TYPE* unCompressedIndex = us.MajorIndexLocation();
            CPUSPARSE_INDEX_TYPE* compressedIndex = us.SecondaryIndexLocation();

            // read in the sparse matrix info
            for (size_t i = 0; i < nz; ++i)
            {
                stream >> dataBuffer[i];
            }
            for (size_t i = 0; i < nz; ++i)
            {
                stream >> unCompressedIndex[i];
            }
            for (size_t i = 0; i < compressedSize; ++i)
            {
                stream >> compressedIndex[i];
            }
        }
        stream.GetMarker(fileMarkerEndSection, std::wstring(L"EMAT"));

        us.SetMatrixName(matrixName.c_str());

        return stream;
    }

    template MATH_API File& operator>>(File& stream, CPUSparseMatrix<float>& us);
    template MATH_API File& operator>>(File& stream, CPUSparseMatrix<double>& us);

    template <class ElemType>
    MATH_API File& operator<<(File& stream, const CPUSparseMatrix<ElemType>& us)
    {
        if (us.GetFormat() != matrixFormatSparseCSC && us.GetFormat() != matrixFormatSparseCSR)
            NOT_IMPLEMENTED;

        stream.PutMarker(fileMarkerBeginSection, std::wstring(L"BMAT"));
        stream << sizeof(ElemType);
        if (us.GetMatrixName() == nullptr)
        {
            std::wstring s(L"nnmatrix");
            stream << s;
        }
        else
        {
            stream << us.GetMatrixName();
        }

        size_t nz, numRows, numCols;
        size_t compressedSize = us.SecondaryIndexCount();
        int format = us.GetFormat();

        stream << format << nz << numCols << numRows;

        if (nz > 0)
        {
            ElemType* dataBuffer = us.NzValues();
            CPUSPARSE_INDEX_TYPE* unCompressedIndex = us.MajorIndexLocation();
            CPUSPARSE_INDEX_TYPE* compressedIndex = us.SecondaryIndexLocation();

            for (size_t i = 0; i < nz; ++i)
            {
                stream << dataBuffer[i];
            }
            for (size_t i = 0; i < nz; ++i)
            {
                stream << unCompressedIndex[i];
            }
            for (size_t i = 0; i < compressedSize; ++i)
            {
                stream << compressedIndex[i];
            }
        }
        stream.PutMarker(fileMarkerEndSection, std::wstring(L"EMAT"));

        return stream;
    }

    template class CPUSparseMatrix<float>;
    template class CPUSparseMatrix<double>;

}}}
>>>>>>> 384f585d
<|MERGE_RESOLUTION|>--- conflicted
+++ resolved
@@ -1,4 +1,3 @@
-<<<<<<< HEAD
 //
 // <copyright file="CPUSparseMatrix.cpp" company="Microsoft">
 //     Copyright (c) Microsoft Corporation.  All rights reserved.
@@ -650,1057 +649,6 @@
     template<class ElemType> 
     ElemType CPUSparseMatrix<ElemType>::Adagrad(CPUMatrix<ElemType>& c, const bool needAveMultiplier)
     {
-        if (c.IsEmpty())
-        {
-            c.Resize(GetNumRows(), GetNumCols());
-            c.SetValue(0.0);
-        }
-
-        ElemType aveMultiplier = 0;
-
-        const ElemType floor = 1e-16f;
-        if(m_format == MatrixFormat::matrixFormatSparseCSC || m_format == MatrixFormat::matrixFormatSparseCSR) 
-        {
-            size_t col_num = (m_format == MatrixFormat::matrixFormatSparseCSC) ? GetNumCols() : GetNumRows();
-            for(size_t j = 0; j < col_num; j++) 
-            {
-                size_t start = m_compIndex[j];
-                size_t end = m_compIndex[j+1];
-                for(size_t p = start; p < end; p++) 
-                {
-                    size_t i = m_unCompIndex[p];
-                    ElemType val = m_pArray[p];
-
-                    size_t row = (m_format == MatrixFormat::matrixFormatSparseCSC) ? i : j;
-                    size_t col = (m_format == MatrixFormat::matrixFormatSparseCSC) ? j : i;
-                    ElemType adenorm = c(row, col); 
-                    adenorm += val * val; 
-                    ElemType a = (floor + sqrt(adenorm));
-                    m_pArray[p] = val / a;
-                    c(row, col) = adenorm; 
-
-                    if (needAveMultiplier)
-                        aveMultiplier += 1 / a;
-                }
-            }
-        } else if(m_format == MatrixFormat::matrixFormatSparseBlockCol || m_format == MatrixFormat::matrixFormatSparseBlockRow) 
-        {
-            for(size_t j = 0; j < m_blockSize; j++)
-            {
-                size_t i = m_blockIds[j];
-                size_t len = (m_format == MatrixFormat::matrixFormatSparseBlockCol) ? GetNumRows() : GetNumCols();
-                size_t start = j* len;
-                for(size_t p = start; p < start+len; p++) 
-                {
-                    ElemType val = m_pArray[p];
-
-                    size_t row = (m_format == MatrixFormat::matrixFormatSparseBlockCol) ? (p - start) : i;
-                    size_t col = (m_format == MatrixFormat::matrixFormatSparseBlockCol) ? i : (p - start);
-                    ElemType adenorm = c(row, col); 
-                    adenorm += val * val; 
-                    ElemType a = (floor + sqrt(adenorm));
-                    m_pArray[p] = val / a;
-                    c(row, col) = adenorm; 
-
-                    if (needAveMultiplier)
-                        aveMultiplier += 1 / a;
-                }
-            }
-        } 
-
-        if (needAveMultiplier && m_nz > 0)
-            return aveMultiplier / m_nz;
-        else
-            return 1;
-    }
-
-    template<class ElemType>
-    CPUSparseMatrix<ElemType>& CPUSparseMatrix<ElemType>::InplaceTruncateTop(const ElemType threshold)
-    {
-        long m = (long)this->NzCount();
-        ElemType *nzValues = NzValues();
-
-#pragma omp parallel for     
-        for (long i = 0; i<(m & ~3); i += 4)  //four-way unrolling
-        {
-            if (nzValues[i] > threshold)
-                nzValues[i] = threshold;
-
-            if (nzValues[i+1] > threshold)
-                nzValues[i+1] = threshold;
-
-            if (nzValues[i+2] > threshold)
-                nzValues[i+2] = threshold;
-
-            if (nzValues[i+3] > threshold)
-                nzValues[i+3] = threshold;
-
-        }
-        //handle remaining stuffs
-        for (long i = m & ~3; i<m; i++)
-        {
-            if (nzValues[i] > threshold)
-                nzValues[i] = threshold;
-        }
-
-        return *this;
-    }
-
-    template<class ElemType>
-    CPUSparseMatrix<ElemType>& CPUSparseMatrix<ElemType>::InplaceTruncateBottom(const ElemType threshold)
-    {
-        long m = (long)this->NzCount();
-        ElemType *nzValues = NzValues();
-
-#pragma omp parallel for     
-        for (long i = 0; i<(m & ~3); i += 4)  //four-way unrolling
-        {
-            if (nzValues[i] < threshold)
-                nzValues[i] = threshold;
-
-            if (nzValues[i + 1] < threshold)
-                nzValues[i + 1] = threshold;
-
-            if (nzValues[i + 2] < threshold)
-                nzValues[i + 2] = threshold;
-
-            if (nzValues[i + 3] < threshold)
-                nzValues[i + 3] = threshold;
-
-        }
-        //handle remaining stuffs
-        for (long i = m & ~3; i<m; i++)
-        {
-            if (nzValues[i] < threshold)
-                nzValues[i] = threshold;
-        }
-
-        return *this;
-    }
-
-    template<class ElemType>
-    CPUSparseMatrix<ElemType>& CPUSparseMatrix<ElemType>::InplaceTruncate (const ElemType threshold)
-    {
-        ElemType locThresholdPos = abs(threshold);
-        ElemType locTHresholdNeg = -locThresholdPos; 
-
-        long m = (long)this->NzCount();
-        ElemType *nzValues = NzValues();
-
-#pragma omp parallel for     
-        for (long i = 0; i<(m & ~3); i += 4)  //four-way unrolling
-        {
-            if (nzValues[i] > locThresholdPos)
-                nzValues[i] = locThresholdPos;
-            else if (nzValues[i] < locTHresholdNeg)
-                nzValues[i] = locTHresholdNeg;
-
-            if (nzValues[i+1] > locThresholdPos)
-                nzValues[i+1] = locThresholdPos;
-            else if (nzValues[i+1] < locTHresholdNeg)
-                nzValues[i+1] = locTHresholdNeg;
-
-            if (nzValues[i+2] > locThresholdPos)
-                nzValues[i+2] = locThresholdPos;
-            else if (nzValues[i+2] < locTHresholdNeg)
-                nzValues[i+2] = locTHresholdNeg;
-
-            if (nzValues[i+3] > locThresholdPos)
-                nzValues[i+3] = locThresholdPos;
-            else if (nzValues[i+3] < locTHresholdNeg)
-                nzValues[i+3] = locTHresholdNeg;
-        }
-        //handle remaining stuffs
-        for (long i = m & ~3; i<m; i++)
-        {
-            if (nzValues[i] > locThresholdPos)
-                nzValues[i] = locThresholdPos;
-            else if (nzValues[i] < locTHresholdNeg)
-                nzValues[i] = locTHresholdNeg;
-        }
-
-        return *this;
-    }    
-
-    template<class ElemType>
-    CPUSparseMatrix<ElemType>& CPUSparseMatrix<ElemType>::InplaceSoftThreshold(const ElemType threshold)
-    {
-        long m = (long)this->NzCount();
-        ElemType *nzValues = NzValues();
-
-#pragma omp parallel for     
-        for (long i = 0; i<(m & ~3); i += 4)  //four-way unrolling
-        {
-            if (nzValues[i] > threshold)
-                nzValues[i] -= threshold;
-            else if (nzValues[i] < -threshold)
-                nzValues[i] += threshold;
-            else
-                nzValues[i] = 0;
-
-            if (nzValues[i + 1] > threshold)
-                nzValues[i + 1] -= threshold;
-            else if (nzValues[i + 1] < -threshold)
-                nzValues[i + 1] += threshold;
-            else
-                nzValues[i + 1] = 0;
-
-            if (nzValues[i + 2] > threshold)
-                nzValues[i + 2] -= threshold;
-            else if (nzValues[i + 2] < -threshold)
-                nzValues[i + 2] += threshold;
-            else
-                nzValues[i + 2] = 0;
-
-            if (nzValues[i + 3] > threshold)
-                nzValues[i + 3] -= threshold;
-            else if (nzValues[i + 3] < -threshold)
-                nzValues[i + 3] += threshold;
-            else
-                nzValues[i + 3] = 0;
-        }
-        //handle remaining stuffs
-        for (long i = m & ~3; i<m; i++)
-        {
-            if (nzValues[i] > threshold)
-                nzValues[i] -= threshold;
-            else if (nzValues[i] < -threshold)
-                nzValues[i] += threshold;
-            else
-                nzValues[i] = 0;
-        }
-        return *this;
-    }
-
-    template<class ElemType>
-    ElemType CPUSparseMatrix<ElemType>::FrobeniusNorm() const
-    {
-        if (this->IsEmpty())
-            throw std::logic_error("FrobeniusNorm: Matrix is empty.");
-
-        ElemType v = 0;
-
-        long m = (long)this->NzCount();
-        const ElemType *nzValues = NzValues();
-
-        //four-way unrolling
-#pragma omp parallel for reduction(+:v)
-        for (long i = 0; i<(m & ~3); i += 4)
-        {
-            v += nzValues[i] * nzValues[i] + nzValues[i + 1] * nzValues[i + 1] + nzValues[i + 2] * nzValues[i + 2] + nzValues[i + 3] * nzValues[i + 3];
-        }
-        //handle remaining stuffs
-        for (long i = m & ~3; i<m; i++)
-        {
-            v += nzValues[i] * nzValues[i];
-        }
-
-        return sqrt(v);
-    }
-
-    //sum of all abs(elements)
-    template<class ElemType>
-    ElemType CPUSparseMatrix<ElemType>::SumOfAbsElements() const
-    {
-        if (this->IsEmpty())
-            throw std::logic_error("SumOfAbsElements: Matrix is empty.");
-
-        if (sizeof(ElemType) == sizeof(double))
-        {
-#ifndef USE_MKL
-            return (ElemType)dasum((int)this->NzCount(), reinterpret_cast <double*>(m_pArray), 1);
-#else  
-            return (ElemType)cblas_dasum((int)this->NzCount(), reinterpret_cast <double*>(m_pArray), 1);
-#endif
-        }
-        else
-        {
-#pragma warning (suppress: 4244)
-#ifndef USE_MKL
-            return sasum((int)this->NzCount(), reinterpret_cast <float*>(m_pArray), 1);
-#else
-            return cblas_sasum((int)this->NzCount(), reinterpret_cast <float*>(m_pArray), 1);
-#endif
-        }
-    }
-
-
-    //sum of all elements
-    template<class ElemType>
-    ElemType CPUSparseMatrix<ElemType>::SumOfElements() const
-    {
-        if (this->IsEmpty())
-            throw std::logic_error("SumOfElements: Matrix is empty.");
-
-        ElemType sum = 0;
-
-        long m = (long)this->NzCount();
-        const ElemType *nzValues = NzValues();
-
-        //four-way unrolling
-#pragma omp parallel for reduction(+:sum)
-        for (long i = 0; i<(m & ~3); i += 4)
-        {
-            sum += nzValues[i] + nzValues[i + 1] + nzValues[i + 2] + nzValues[i + 3];
-        }
-        //handle remaining stuffs
-        for (long i = m & ~3; i<m; i++)
-        {
-            sum += nzValues[i];
-        }
-
-        return sum;
-    }
-
-    template <class ElemType>
-    MATH_API File& operator>>(File& stream, CPUSparseMatrix<ElemType>& us)
-    {
-        stream.GetMarker(fileMarkerBeginSection, std::wstring(L"BMAT"));
-        size_t elsize;
-        stream >> elsize;
-        if (sizeof(ElemType) != elsize)
-            throw std::runtime_error("Template argument size doesn't match those in file");
-        std::wstring matrixName;
-
-        // now prepare this header to receive the data being read
-        size_t nz, colnum, rownum;
-        int format;
-
-        // read in the header information
-        stream >> matrixName >> format >> nz >> colnum >> rownum;
-
-        us.SetFormat((MatrixFormat)format);
-        if (us.GetFormat() != matrixFormatSparseCSC && us.GetFormat() != matrixFormatSparseCSR)
-            NOT_IMPLEMENTED;
-
-        us.Resize(rownum, colnum, nz, true, false);
-
-        if (nz > 0)
-        {
-            size_t compressedSize = (us.GetFormat() == matrixFormatSparseCSC) ? colnum + 1 : rownum + 1;
-            ElemType* dataBuffer = us.NzValues();
-            CPUSPARSE_INDEX_TYPE* unCompressedIndex = us.MajorIndexLocation();
-            CPUSPARSE_INDEX_TYPE* compressedIndex = us.SecondaryIndexLocation();
-
-            // read in the sparse matrix info
-            for (size_t i = 0; i < nz; ++i)
-            {
-                stream >> dataBuffer[i];
-            }
-            for (size_t i = 0; i < nz; ++i)
-            {
-                stream >> unCompressedIndex[i];
-            }
-            for (size_t i = 0; i < compressedSize; ++i)
-            {
-                stream >> compressedIndex[i];
-            }
-        }
-        stream.GetMarker(fileMarkerEndSection, std::wstring(L"EMAT"));
-
-        us.SetMatrixName(matrixName.c_str());
-
-        return stream;
-    }
-
-    template MATH_API File& operator>>(File& stream, CPUSparseMatrix<float>& us);
-    template MATH_API File& operator>>(File& stream, CPUSparseMatrix<double>& us);
-
-    template <class ElemType>
-    MATH_API File& operator<<(File& stream, const CPUSparseMatrix<ElemType>& us)
-    {
-        if (us.GetFormat() != matrixFormatSparseCSC && us.GetFormat() != matrixFormatSparseCSR)
-            NOT_IMPLEMENTED;
-
-        stream.PutMarker(fileMarkerBeginSection, std::wstring(L"BMAT"));
-        stream << sizeof(ElemType);
-        if (us.GetMatrixName() == nullptr)
-        {
-            std::wstring s(L"nnmatrix");
-            stream << s;
-        }
-        else
-        {
-            stream << us.GetMatrixName();
-        }
-
-        size_t nz, numRows, numCols;
-        size_t compressedSize = us.SecondaryIndexCount();
-        int format = us.GetFormat();
-
-        stream << format << nz << numCols << numRows;
-
-        if (nz > 0)
-        {
-            ElemType* dataBuffer = us.NzValues();
-            CPUSPARSE_INDEX_TYPE* unCompressedIndex = us.MajorIndexLocation();
-            CPUSPARSE_INDEX_TYPE* compressedIndex = us.SecondaryIndexLocation();
-
-            for (size_t i = 0; i < nz; ++i)
-            {
-                stream << dataBuffer[i];
-            }
-            for (size_t i = 0; i < nz; ++i)
-            {
-                stream << unCompressedIndex[i];
-            }
-            for (size_t i = 0; i < compressedSize; ++i)
-            {
-                stream << compressedIndex[i];
-            }
-        }
-        stream.PutMarker(fileMarkerEndSection, std::wstring(L"EMAT"));
-
-        return stream;
-    }
-
-    template class CPUSparseMatrix<float>;
-    template class CPUSparseMatrix<double>;
-
-}}}
-=======
-//
-// <copyright file="CPUSparseMatrix.cpp" company="Microsoft">
-//     Copyright (c) Microsoft Corporation.  All rights reserved.
-// </copyright>
-//
-// Math.cpp : Defines the exported functions for the DLL application.
-//
-
-#include "stdafx.h"
-#include <assert.h>
-#include <stdexcept>
-#include <omp.h>
-#include <math.h>
-#include "CPUMatrix.h"
-#include "CPUSparseMatrix.h"
-#include <random>
-#include <chrono>
-#ifdef    _WIN32
-#include <Windows.h>
-#endif
-#ifdef LEAKDETECT
-#include <vld.h>
-#endif
-
-#include "basetypes.h"
-#include "fileutil.h"
-
-#pragma warning (disable: 4127) // conditional expression is constant; "if (sizeof(ElemType)==sizeof(float))" triggers this
-
-#ifndef USE_MKL
-// use ACML as default. 
-// Download ACML 5.3.0 (e.g., acml5.3.0-ifort64.exe) or above 
-// from http://developer.amd.com/tools/cpu-development/amd-core-math-library-acml/acml-downloads-resources/
-// Install the ifort64 variant (compiled with intel compiler) of the library
-// Set Environment variable ACML_PATH to C:\AMD\acml5.3.0\ifort64_mp or the folder you installed acml
-// to point to your folder for the include file and link library
-#include <acml.h>  // requires ACML 5.3.0 and above
-#else
-// requires MKL 10.0 and above
-#endif
-
-// This is an example of an exported variable
-//MATH_API int nMath=0;
-
-// This is an example of an exported function.
-//MATH_API int fnMath(void)
-//{
-//    return 42;
-//}
-
-#ifndef USE_MKL  //MKL has one additional parameter for different matrix order
-#define BLAS_COLMAJOR 
-#else
-#define BLAS_COLMAJOR (int)MatrixOrder::ColMajor, 
-#endif
-
-#define SWAP(a,b) {(a) ^= (b); (b) ^= (a); (a) ^= (b);}
-#define IDX2C(i,j,ld) (((j)*(ld))+(i)) // 0 based indexing
-namespace Microsoft { namespace MSR { namespace CNTK {
-
-#pragma region Helpful Enum Definitions
-    enum class MatrixOrder
-    {
-        RowMajor = 101,  // row-major arrays 
-        ColMajor = 102  // column-major arrays 
-    };
-
-    enum class MatrixTranspose : char
-    {
-        NoTrans = 'N', // trans='N'
-        Trans = 'T', // trans='T' 
-        ConjTrans = 'C' // trans='C'
-    };
-
-    enum class SymMatrixType : char
-    {
-        Up = 'U', // symmetric matrix is stored in the upper part
-        Low = 'L', // symmetric matrix is stored in thelower part
-        Full = 'F', //full populated
-        NotSymmetric = 'N' //not a symmetric matrix
-    };
-
-    enum class MatrixOpSide : char
-    {
-        Left = 'L', // left multiply
-        Right = 'R', // right multiply
-    };
-#pragma endregion Helpful Enum Definitions
-
-#pragma region Constructors and Destructor
-
-    //should only be used by constructors.
-    template<class ElemType>
-    void CPUSparseMatrix<ElemType>::ZeroInit()
-    {   
-        m_numRows = 0;
-        m_numCols = 0;
-        m_elemSizeAllocated = 0;
-        m_compIndexSize = 0;
-        m_externalBuffer = false;
-        m_computeDevice = CPUDEVICE;
-        m_nz = 0;
-        m_matrixName = NULL;   
-
-        //if(m_format == MatrixFormat::matrixFormatSparseCSC || m_format == MatrixFormat::matrixFormatSparseCSR) 
-        {
-            m_colIdx = -1;
-            m_pArray = NULL;
-            m_unCompIndex = NULL;
-            m_compIndex = NULL;
-        } 
-        //else if (m_format == MatrixFormat::matrixFormatSparseBlockCol || m_format == MatrixFormat::matrixFormatSparseBlockRow) 
-        {
-            m_blockSize = 0;      
-            m_pArray = NULL;
-            m_blockIds = NULL;
-        }
-    }
-
-    //should only be used by constructors.
-    template<class ElemType>
-    void CPUSparseMatrix<ElemType>::CheckInit(const MatrixFormat format)
-    {
-        if (format != MatrixFormat::matrixFormatSparseCSC && format != MatrixFormat::matrixFormatSparseCSR && format != MatrixFormat::matrixFormatSparseBlockCol && format != MatrixFormat::matrixFormatSparseBlockRow)
-        {
-            throw std::logic_error("CPUSparseMatrix:  unsupported sparse matrix format");
-        }
-        m_format = format;
-        ZeroInit();
-    }
-
-    template<class ElemType>
-    CPUSparseMatrix<ElemType>::CPUSparseMatrix(const MatrixFormat format)
-    {
-        CheckInit(format);
-    }
-
-    template<class ElemType>
-    CPUSparseMatrix<ElemType>::CPUSparseMatrix(const MatrixFormat format, const size_t numRows, const size_t numCols, const size_t size)
-    {
-        CheckInit(format);
-        Resize(numRows, numCols, size, true, false);
-    }
-
-    template<class ElemType>
-    CPUSparseMatrix<ElemType>::~CPUSparseMatrix()
-    {       
-        if (m_matrixName!=NULL) 
-        {
-            delete[] m_matrixName;
-            m_matrixName = nullptr;
-        }
-        if(m_format == MatrixFormat::matrixFormatSparseCSC || m_format == MatrixFormat::matrixFormatSparseCSR) 
-        {
-            if(m_pArray != NULL) 
-                delete[] m_pArray;
-            if(m_unCompIndex != NULL) 
-                delete[] m_unCompIndex;
-            if(m_compIndex != NULL)
-                delete[] m_compIndex;
-        }  
-        else if (m_format == MatrixFormat::matrixFormatSparseBlockCol || m_format == MatrixFormat::matrixFormatSparseBlockRow) 
-        {
-            if (m_pArray != NULL)
-                delete[] m_pArray;
-            if(m_blockIds != NULL) 
-                delete[] m_blockIds;
-        }
-    }
-
-
-
-#pragma endregion Constructors and Destructor
-
-#pragma region Basic Operators
-
-    //make sure call order in colume wise for CSC and row wise for CSR
-    template<class ElemType>
-    void CPUSparseMatrix<ElemType>::SetValue(const size_t row, const size_t col, const ElemType v)
-    {
-        if(m_format != MatrixFormat::matrixFormatSparseCSC && m_format != MatrixFormat::matrixFormatSparseCSR) 
-        {
-            throw std::logic_error("CPUSparseMatrix:  unsupported SetValue() call.");
-        }
-
-        if(m_elemSizeAllocated < m_nz +1) //automatic resize
-        {
-            Resize(m_numRows, m_numCols, m_nz + 100, true, true);  //allocate 100 more elelemnts and keep existing values
-        }
-
-        if(row < 0 || row >= m_numRows) 
-        {
-            throw std::logic_error("CPUSparseMatrix: SetValue() invalid row id");
-        }
-
-        if(col < 0 || col >= m_numCols) {
-            throw std::logic_error("CPUSparseMatrix: SetValue() invalid column id");
-        }
-
-        size_t r = (m_format == matrixFormatSparseCSC) ? row: col;
-        size_t c = (m_format == matrixFormatSparseCSC) ? col: row;
-
-        m_pArray[m_nz] = v;
-        m_unCompIndex[m_nz] = (CPUSPARSE_INDEX_TYPE)r;
-
-        //consistency check
-        if(c == m_colIdx && r <= m_unCompIndex[m_nz-1]) 
-        {
-            throw std::logic_error("CPUSparseMatrix:  SetValue is not called properly");
-        }
-
-        if (c != m_colIdx) 
-        {
-            m_compIndex[c] = CPUSPARSE_INDEX_TYPE(m_nz);
-            m_colIdx = (int) c;
-        } 
-        m_compIndex[c + 1] = CPUSPARSE_INDEX_TYPE(m_nz + 1);
-        m_nz++;
-    }
-
-	template<class ElemType>
-	void CPUSparseMatrix<ElemType>::Print(const char* matrixName) const {
-		Print(matrixName, 0, 0, 0, 0);
-	}
-
-	template<class ElemType>
-	void CPUSparseMatrix<ElemType>::Print(const char* matrixName, size_t /*rowStart*/, size_t /*rowEnd*/, size_t /*colStart*/, size_t /*colEnd*/) const {
-
-		if (GetFormat() != matrixFormatSparseCSC && GetFormat() != matrixFormatSparseCSR)
-		{
-			return;
-			//NOT_IMPLEMENTED;
-		}
-
-		fprintf(stderr, "%s\n", matrixName);
-
-		const ElemType* dataBuffer = NzValues();
-		const size_t nz = MajorIndexCount();
-		CPUSPARSE_INDEX_TYPE* unCompressedIndex = MajorIndexLocation();
-		CPUSPARSE_INDEX_TYPE* compressedIndex = SecondaryIndexLocation();
-
-		for (size_t i = 0, j = 0; i < nz; ++i)
-		{
-			if (i >= compressedIndex[j]){
-				fprintf(stderr, "\n");
-				j++;
-			}
-			fprintf(stderr, "%d:%.f ", unCompressedIndex[i], dataBuffer[i]);
-		}
-		fprintf(stderr, "\n");
-	}
-
-    template<class ElemType>
-    void CPUSparseMatrix<ElemType>::SetMatrixFromCSCFormat(const CPUSPARSE_INDEX_TYPE *h_CSCCol, const CPUSPARSE_INDEX_TYPE *h_Row, const ElemType *h_Val,
-        const size_t nz, const size_t numRows, const size_t numCols)
-    {
-        m_format = matrixFormatSparseCSC;
-        Resize(numRows, numCols, nz, true, false);
-        SetNzCount(nz);
-
-        memcpy(RowLocation(), h_Row, RowSize());
-        memcpy(ColLocation(), h_CSCCol, ColSize());
-        memcpy(NzValues(), h_Val, NzSize());
-    }
-
-    template<class ElemType>
-    ElemType* CPUSparseMatrix<ElemType>::BufferPointer() const
-    {
-        return m_pArray;
-    }
-
-    template<class ElemType>
-    void CPUSparseMatrix<ElemType>::Resize(const size_t numRows, const size_t numCols, size_t numNZElemToReserve, const bool growOnly, bool keepExistingValues)
-    {               
-        if (m_numRows != numRows || m_numCols != numCols)
-            keepExistingValues = false;  
-
-        size_t newCompIndexSize = (numCols > numRows ? numCols : numRows) + 1;
-        bool reallocate = (m_elemSizeAllocated < numNZElemToReserve || (m_elemSizeAllocated > numNZElemToReserve && !growOnly) || m_compIndexSize < newCompIndexSize);
-
-        m_numRows = numRows;
-        m_numCols = numCols;
-
-        if (reallocate)
-        {                
-            if (m_format == MatrixFormat::matrixFormatSparseCSC || m_format == MatrixFormat::matrixFormatSparseCSR)
-            {
-                ElemType *pArray = new ElemType[numNZElemToReserve];
-                CPUSPARSE_INDEX_TYPE *unCompIndex = new CPUSPARSE_INDEX_TYPE[numNZElemToReserve];
-                CPUSPARSE_INDEX_TYPE *compIndex = new CPUSPARSE_INDEX_TYPE[newCompIndexSize];
-                
-                if (keepExistingValues && (m_nz > numNZElemToReserve || m_compIndexSize > newCompIndexSize))
-                    LogicError("Resize: To keep values m_nz should <= numNZElemToReserve and m_compIndexSize <= newCompIndexSize");
-
-                if (keepExistingValues && m_nz > 0)
-                {
-                    assert(m_compIndexSize > 0 && m_nz < numNZElemToReserve);
-                    memcpy(pArray, m_pArray, NzSize());
-                    memcpy(unCompIndex, m_unCompIndex, MajorIndexSize());
-                    memcpy(compIndex, m_compIndex, SecondaryIndexSize());
-                }
-
-                if (m_pArray != NULL)
-                    delete[] m_pArray;
-                if (m_unCompIndex != NULL)
-                    delete[] m_unCompIndex;
-                if (m_compIndex != NULL)
-                    delete[] m_compIndex;
-
-                m_pArray = pArray;
-                m_unCompIndex = unCompIndex;
-                m_compIndex = compIndex;
-            }
-            else if(m_format == MatrixFormat::matrixFormatSparseBlockCol || m_format == MatrixFormat::matrixFormatSparseBlockRow) 
-            {
-                ElemType *blockVal = new ElemType[numNZElemToReserve];
-                size_t *blockIds = new size_t[newCompIndexSize];
-
-                if (keepExistingValues && (m_nz > numNZElemToReserve || m_compIndexSize > newCompIndexSize))
-                    throw std::logic_error("Resize: To keep values m_nz should <= numNZElemToReserve and m_compIndexSize <= newCompIndexSize");
-
-                if (keepExistingValues && m_elemSizeAllocated > 0)
-                {
-                    assert(m_compIndexSize > 0 && m_elemSizeAllocated < numNZElemToReserve);
-                    memcpy(blockVal, m_pArray, NzSize());
-                    memcpy(blockIds, m_blockIds, sizeof(size_t)*m_compIndexSize);
-                }
-
-                if (m_pArray != NULL)
-                    delete[] m_pArray;
-                if(m_blockIds != NULL) 
-                    delete[] m_blockIds;
-
-                m_pArray = blockVal;
-                m_blockIds = blockIds;
-            }
-
-            m_elemSizeAllocated = numNZElemToReserve;
-            m_compIndexSize = newCompIndexSize;
-        }
-    }
-
-    //Reset matrix so it can be reused
-    template<class ElemType>
-    void CPUSparseMatrix<ElemType>::Reset()
-    {                
-        m_nz = 0;
-        m_colIdx = -1;
-        m_blockSize = 0;
-    }
-
-    //c = alpha*op(lhs) * op(rhs) + beta*c
-    template<class ElemType>
-    void CPUSparseMatrix<ElemType>::MultiplyAndWeightedAdd(ElemType alpha, const CPUMatrix<ElemType>& lhs, const bool transposeA, 
-        const CPUSparseMatrix<ElemType>& rhs, const bool transposeB, ElemType beta, CPUMatrix<ElemType>& c)
-
-    {
-        if (lhs.IsEmpty() || rhs.IsEmpty())
-            throw std::logic_error("MultiplyAndWeightedAdd:  one of the input matrix is empty.");
-
-        int m = transposeA? (int)lhs.GetNumCols(): (int)lhs.GetNumRows();
-        int k = transposeA? (int)lhs.GetNumRows(): (int)lhs.GetNumCols();
-        int l = transposeB? (int)rhs.GetNumCols(): (int)rhs.GetNumRows();
-        int n = transposeB? (int)rhs.GetNumRows(): (int)rhs.GetNumCols();
-
-        assert (m>0 && k>0 && l>0 && n>0);  //converting from size_t to int may cause overflow
-        assert (k == l);
-        if (k != l) 
-        {
-            throw std::invalid_argument("CPUSparseMatrix::MultiplyAndWeightedAdd: The inner dimensions of a and b must match.");
-        }
-
-        if (c.GetNumRows() != m || c.GetNumCols() != n) 
-        {
-            c.Resize(m,n);
-        }         
-
-        if (beta == 0)
-        {
-            memset(c.GetArray(), 0, sizeof(ElemType) * c.GetNumElements());
-        }
-        else if (beta != 1)
-        {
-#pragma omp parallel for
-            foreach_coord(i,j,c)
-            {
-                c(i,j) = beta * c(i,j); 
-            } 
-        }
-
-        if (rhs.GetFormat() != matrixFormatSparseCSC)
-            NOT_IMPLEMENTED;
-
-        if (!transposeA && !transposeB)
-        {
-            for(size_t j = 0; j < rhs.GetNumCols(); j++) 
-            {
-                size_t start = rhs.m_compIndex[j];  //ColLocation
-                size_t end = rhs.m_compIndex[j+1];
-                for(size_t p = start; p < end; p++)
-                { 
-                    size_t i = rhs.m_unCompIndex[p]; //RowLocation
-                    ElemType val = rhs.m_pArray[p];
-
-                    for(size_t h = 0; h < lhs.GetNumRows(); h++)
-                    {
-                        c(h,j) += alpha * lhs(h, i)*val; 
-                    }
-                }
-            }
-        }
-        else if (!transposeA && transposeB)
-        {           
-            for(size_t j = 0; j < rhs.GetNumCols(); j++)
-            { 
-                size_t start = rhs.m_compIndex[j];
-                size_t end = rhs.m_compIndex[j + 1];
-
-                for(size_t p = start; p < end; p++)
-                { 
-                    size_t i = rhs.m_unCompIndex[p];
-                    ElemType val = rhs.m_pArray[p];
-                    for(size_t h = 0; h < lhs.GetNumRows(); h++)
-                    {                     
-                        c(h, i) += alpha * lhs(h, j)*val;
-                    }
-                }
-            }           
-        }
-        else if (transposeA && !transposeB)
-        {
-            NOT_IMPLEMENTED;
-        }
-        else 
-        {
-            NOT_IMPLEMENTED;
-        }
-    }
-
-    //c = alpha * op(lhs) * op(rhs)
-    template<class ElemType>
-    void CPUSparseMatrix<ElemType>::MultiplyAndAdd(ElemType alpha, const CPUMatrix<ElemType>& lhs, const bool transposeA, 
-        const CPUSparseMatrix<ElemType>& rhs, const bool transposeB, CPUSparseMatrix<ElemType>& c)
-    {
-        if (lhs.IsEmpty() || rhs.IsEmpty())
-            throw std::logic_error("LeftMultiplyAndAdd:  one of the input matrix is empty.");
-
-        int m = transposeA? (int)lhs.GetNumCols(): (int)lhs.GetNumRows();
-        int k = transposeA? (int)lhs.GetNumRows(): (int)lhs.GetNumCols();
-        int l = transposeB? (int)rhs.GetNumCols(): (int)rhs.GetNumRows();
-        int n = transposeB? (int)rhs.GetNumRows(): (int)rhs.GetNumCols();
-
-        assert (m>0 && k>0 && l>0 && n>0); m; n;  //converting from size_t to int may cause overflow
-        assert (k == l);
-        if (k != l) 
-        {
-            throw std::invalid_argument("CPUSparseMatrix::MultiplyAndAdd: The inner dimensions of a and b must match.");
-        }
-
-        c.Reset();
-
-        if (!transposeA && !transposeB)
-        {
-            NOT_IMPLEMENTED;
-        }
-        else if (!transposeA && transposeB)
-        {           
-            if (rhs.GetFormat() != matrixFormatSparseCSC)
-                NOT_IMPLEMENTED;
-
-            //allocate enough memory
-            c.SetFormat(matrixFormatSparseBlockCol);
-            c.Resize(m, n, m*min(n, rhs.m_nz), true, false);
-
-            map<size_t, size_t> w2Id;
-            for(size_t j = 0; j < rhs.GetNumCols(); j++)
-            { // j ranges over batches
-                size_t start = rhs.m_compIndex[j];
-                size_t end = rhs.m_compIndex[j+1];
-
-                for(size_t p = start; p < end; p++) 
-                { 
-                    size_t i = rhs.m_unCompIndex[p]; //i ranges over words
-                    ElemType val = rhs.m_pArray[p]; //1 for(i, j)
-
-                    bool first = true;
-                    if(w2Id.find(i) == w2Id.end()) 
-                    {
-                        w2Id[i] = w2Id.size();
-                        c.m_blockIds[c.m_blockSize]=i;
-                        c.m_blockSize++;
-                    } 
-                    else 
-                    {
-                        first = false;
-                    }
-                    size_t pos = w2Id[i] * lhs.GetNumRows();
-                    for(size_t h = 0; h < lhs.GetNumRows(); h++) 
-                    { // h range over hidden layer 
-                        if(first == true) 
-                        {
-                            c.m_pArray[pos] = alpha*lhs(h, j)*val;
-                        } else 
-                        {
-                            c.m_pArray[pos] += alpha*lhs(h, j)*val;
-                        }
-                        pos++;
-                    }
-                }
-            }   
-            c.m_nz = c.m_blockSize * m;
-            if(c.m_nz > c.GetSizeAllocated()) 
-            {
-                throw std::logic_error("sparse matrix out of range.");
-            }
-            //c.SetFormat(matrixFormatSparseBlockCol);
-        }
-        else if (transposeA && !transposeB)
-        {
-            NOT_IMPLEMENTED;
-        }
-        else 
-        {
-            NOT_IMPLEMENTED;
-        }
-    }
-
-    template<class ElemType>
-    void CPUSparseMatrix<ElemType>::ScaleAndAdd(const ElemType alpha, const CPUSparseMatrix<ElemType>& lhs, CPUMatrix<ElemType>& rhs)
-    {
-        if (lhs.IsEmpty() || rhs.IsEmpty()) 
-        {
-            throw std::logic_error("ScaleAndAdd:  one of the input matrix is empty.");
-        }
-
-        if (lhs.GetNumRows() != rhs.GetNumRows() || lhs.GetNumCols() != rhs.GetNumCols()) 
-        {
-            throw std::invalid_argument("CPUSparseMatrix::ScaleAndAdd: The dimensions of a and b must match.");
-        }
-
-        if(lhs.GetFormat() == MatrixFormat::matrixFormatSparseCSC || lhs.GetFormat() == MatrixFormat::matrixFormatSparseCSR) 
-        {
-            size_t col_num = (lhs.m_format == MatrixFormat::matrixFormatSparseCSC) ? lhs.GetNumCols(): lhs.GetNumRows();
-            for(size_t j = 0; j < col_num; j++) 
-            {
-                size_t start = lhs.m_compIndex[j];
-                size_t end = lhs.m_compIndex[j + 1];
-                for(size_t p = start; p < end; p++) 
-                {
-                    size_t i = lhs.m_unCompIndex[p];
-                    ElemType val = lhs.m_pArray[p];
-                    size_t r = (lhs.m_format == MatrixFormat::matrixFormatSparseCSC) ? i : j;
-                    size_t c = (lhs.m_format == MatrixFormat::matrixFormatSparseCSC) ? j : i;
-                    rhs(r, c) += alpha * val; 
-                }
-            }
-        } 
-        else if (lhs.m_format == MatrixFormat::matrixFormatSparseBlockCol || lhs.m_format == MatrixFormat::matrixFormatSparseBlockRow) 
-        {
-            for(size_t j = 0; j < lhs.m_blockSize; j++) 
-            {
-                size_t i = lhs.m_blockIds[j];
-                size_t len = (lhs.m_format == MatrixFormat::matrixFormatSparseBlockCol) ? lhs.GetNumRows() : lhs.GetNumCols();
-                size_t start = j * len;
-                for(size_t p = start; p < start+len; p++) 
-                {
-                    ElemType val = lhs.m_pArray[p];
-
-                    size_t r = (lhs.m_format == MatrixFormat::matrixFormatSparseBlockCol) ? (p - start) : i;
-                    size_t c = (lhs.m_format == MatrixFormat::matrixFormatSparseBlockCol) ? i : (p - start);
-                    rhs(r, c) += alpha * val; 
-                }
-            }
-        } 
-        else 
-        {
-            throw std::runtime_error("CPUSparseMatrix:: ScaleAndAdd() Not implemented");
-        }
-    }
-
-
-    template<class ElemType>
-    bool CPUSparseMatrix<ElemType>::AreEqual(const CPUSparseMatrix<ElemType>& a, const CPUSparseMatrix<ElemType>& b, const ElemType threshold)
-    {
-        if (a.IsEmpty() || b.IsEmpty())
-            throw std::logic_error("AreEqual: one of the input matrices is empty.");
-
-        if (a.GetNumRows() != b.GetNumRows() || a.GetNumCols() != b.GetNumCols())
-            return false;
-
-        bool result = true;
-
-        #pragma omp parallel for
-        foreach_coord(i, j, a)
-        {
-            if (abs(a(i, j) - b(i, j)) > threshold)
-            {
-                result = false;
-                break;
-            }
-        }
-
-        return result;
-    }
-
-    // normal update for smoothed gradients c and current gradients (this)
-    template<class ElemType> 
-    void CPUSparseMatrix<ElemType>::NormalGrad(CPUMatrix<ElemType>& c, const ElemType momentum)
-    {
-        if (c.IsEmpty())
-        {
-            c.Resize(GetNumRows(), GetNumCols());
-            c.SetValue(0.0);
-        }
-
-        if(m_format == MatrixFormat::matrixFormatSparseBlockCol || m_format == MatrixFormat::matrixFormatSparseBlockRow) 
-        {
-            for(size_t j = 0; j < m_blockSize; j++) 
-            {
-                size_t i = m_blockIds[j];
-                size_t len = (m_format == MatrixFormat::matrixFormatSparseBlockCol) ? GetNumRows() : GetNumCols();
-                size_t start = j* len;
-                for(size_t p = start; p < start+len; p++) 
-                {
-                    ElemType val = m_pArray[p];
-                    size_t row = (m_format == MatrixFormat::matrixFormatSparseBlockCol) ? (p - start) : i;
-                    size_t col = (m_format == MatrixFormat::matrixFormatSparseBlockCol) ? i : (p - start);
-                    c(row, col) = (1-momentum)*val + momentum*c(row, col);
-                    m_pArray[p] = c(row, col);
-                }
-            }
-        } 
-        else 
-        {
-            throw std::runtime_error("CPUSparseMatrix:: NormalGrad() only support block sparse format");
-        }
-    }
-
-    // update smoothed gradients c and current gradients (this)
-    template<class ElemType> 
-    ElemType CPUSparseMatrix<ElemType>::Adagrad(CPUMatrix<ElemType>& c, const bool needAveMultiplier)
-    {
         if (c.IsEmpty() || c.GetNumCols() != GetNumCols() || c.GetNumRows() != GetNumRows())
         {
             c.Resize(GetNumRows(), GetNumCols());
@@ -1767,7 +715,7 @@
     template<class ElemType>
     CPUSparseMatrix<ElemType>& CPUSparseMatrix<ElemType>::InplaceTruncateTop(const ElemType threshold)
     {
-        long m = (long)NzCount();
+        long m = (long)this->NzCount();
         ElemType *nzValues = NzValues();
 
 #pragma omp parallel for     
@@ -1799,7 +747,7 @@
     template<class ElemType>
     CPUSparseMatrix<ElemType>& CPUSparseMatrix<ElemType>::InplaceTruncateBottom(const ElemType threshold)
     {
-        long m = (long)NzCount();
+        long m = (long)this->NzCount();
         ElemType *nzValues = NzValues();
 
 #pragma omp parallel for     
@@ -1834,7 +782,7 @@
         ElemType locThresholdPos = abs(threshold);
         ElemType locTHresholdNeg = -locThresholdPos; 
 
-        long m = (long)NzCount();
+        long m = (long)this->NzCount();
         ElemType *nzValues = NzValues();
 
 #pragma omp parallel for     
@@ -1875,7 +823,7 @@
     template<class ElemType>
     CPUSparseMatrix<ElemType>& CPUSparseMatrix<ElemType>::InplaceSoftThreshold(const ElemType threshold)
     {
-        long m = (long)NzCount();
+        long m = (long)this->NzCount();
         ElemType *nzValues = NzValues();
 
 #pragma omp parallel for     
@@ -1925,12 +873,12 @@
     template<class ElemType>
     ElemType CPUSparseMatrix<ElemType>::FrobeniusNorm() const
     {
-        if (IsEmpty())
+        if (this->IsEmpty())
             throw std::logic_error("FrobeniusNorm: Matrix is empty.");
 
         ElemType v = 0;
 
-        long m = (long)NzCount();
+        long m = (long)this->NzCount();
         const ElemType *nzValues = NzValues();
 
         //four-way unrolling
@@ -1952,24 +900,24 @@
     template<class ElemType>
     ElemType CPUSparseMatrix<ElemType>::SumOfAbsElements() const
     {
-        if (IsEmpty())
+        if (this->IsEmpty())
             throw std::logic_error("SumOfAbsElements: Matrix is empty.");
 
         if (sizeof(ElemType) == sizeof(double))
         {
 #ifndef USE_MKL
-            return (ElemType)dasum((int)NzCount(), reinterpret_cast <double*>(m_pArray), 1);
+            return (ElemType)dasum((int)this->NzCount(), reinterpret_cast <double*>(m_pArray), 1);
 #else  
-            return (ElemType)cblas_dasum((int)NzCount(), reinterpret_cast <double*>(m_pArray), 1);
+            return (ElemType)cblas_dasum((int)this->NzCount(), reinterpret_cast <double*>(m_pArray), 1);
 #endif
         }
         else
         {
 #pragma warning (suppress: 4244)
 #ifndef USE_MKL
-            return sasum((int)NzCount(), reinterpret_cast <float*>(m_pArray), 1);
+            return sasum((int)this->NzCount(), reinterpret_cast <float*>(m_pArray), 1);
 #else
-            return cblas_sasum((int)NzCount(), reinterpret_cast <float*>(m_pArray), 1);
+            return cblas_sasum((int)this->NzCount(), reinterpret_cast <float*>(m_pArray), 1);
 #endif
         }
     }
@@ -1979,12 +927,12 @@
     template<class ElemType>
     ElemType CPUSparseMatrix<ElemType>::SumOfElements() const
     {
-        if (IsEmpty())
+        if (this->IsEmpty())
             throw std::logic_error("SumOfElements: Matrix is empty.");
 
         ElemType sum = 0;
 
-        long m = (long)NzCount();
+        long m = (long)this->NzCount();
         const ElemType *nzValues = NzValues();
 
         //four-way unrolling
@@ -2107,5 +1055,4 @@
     template class CPUSparseMatrix<float>;
     template class CPUSparseMatrix<double>;
 
-}}}
->>>>>>> 384f585d
+}}}
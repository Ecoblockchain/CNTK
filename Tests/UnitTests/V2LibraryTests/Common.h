#pragma once
#include <exception>
#include <algorithm>
#include "CNTKLibrary.h"
#include <functional>
#include <fstream>
#include <random>

// enable assert in Release mode.
#ifdef NDEBUG
#undef NDEBUG
#include <assert.h>
#define NDEBUG
#endif

#pragma warning(push)
#pragma warning(disable : 4996)
#ifndef _MSC_VER // TODO: what is the correct trigger for gcc?
__declspec_noreturn inline void ReportFailure(const char* format, ...) __attribute__((format(printf, 1, 2)));
#endif

__declspec_noreturn inline void ReportFailure(const char* format, ...)
{
    va_list args;
    va_start(args, format);

    char buffer[1024] = { 0 }; // Note: pre-VS2015 vsnprintf() is not standards-compliant and may not add a terminator
    vsnprintf(buffer, _countof(buffer) - 1, format, args); // -1 because pre-VS2015 vsnprintf() does not always write a 0-terminator
    if (strlen(buffer)/*written*/ >= (int)_countof(buffer) - 2)
        sprintf(buffer + _countof(buffer) - 4, "...");

    throw std::runtime_error(buffer);
}
#pragma warning(pop)

static const double relativeTolerance = 0.001f;
static const double absoluteTolerance = 0.000001f;

template <typename ElementType>
inline void FloatingPointCompare(ElementType actual, ElementType expected, const char* message)
{
    ElementType allowedTolerance = (std::max<ElementType>)((ElementType)absoluteTolerance, std::abs(((ElementType)relativeTolerance) * actual));
    if (std::abs(actual - expected) > allowedTolerance)
        ReportFailure((message + std::string("; Expected=%g, Actual=%g")).c_str(), expected, actual);
}

template <typename ElementType>
inline void FloatingPointVectorCompare(const std::vector<ElementType>& actual, const std::vector<ElementType>& expected, const char* message)
{
    if (actual.size() != expected.size())
        ReportFailure((message + std::string("; actual data vector size (%d) and expected data vector size (%d) are not equal")).c_str(), (int)actual.size(), (int)expected.size());

    for (size_t i = 0; i < actual.size(); ++i)
        FloatingPointCompare(actual[i], expected[i], message);
}

inline void VerifyException(const std::function<void()>& functionToTest, std::string errorMessage) {
    bool error = false;
    try
    {
        functionToTest();
    }
    catch (const std::exception&)
    {
        error = true;
    }

    if (!error)
        throw std::runtime_error(errorMessage);
};

static std::mt19937_64 rng(0);

#pragma warning(push)
#pragma warning(disable: 4996)

#ifndef _MSC_VER
#include <unistd.h>
static inline std::string wtocharpath(const wchar_t *p)
{
    size_t len = wcslen(p);
    std::string buf;
    buf.resize(2 * len + 1);            // max: 1 wchar => 2 mb chars
    ::wcstombs(&buf[0], p, buf.size()); // note: technically it is forbidden to stomp over std::strings 0 terminator, but it is known to work in all implementations
    buf.resize(strlen(&buf[0]));        // set size correctly for shorter strings
    return buf;
}

static inline int _wunlink(const wchar_t *p)
{
    return unlink(wtocharpath(p).c_str());
}

static inline FILE *_wfopen(const wchar_t *path, const wchar_t *mode)
{
    return fopen(wtocharpath(path).c_str(), wtocharpath(mode).c_str());
}

#endif

template <typename ElementType>
inline void SaveAndReloadModel(CNTK::FunctionPtr& functionPtr, const std::vector<CNTK::Variable*>& variables, const CNTK::DeviceDescriptor& device)
{
    static std::wstring s_tempModelPath = L"feedForward.net";

    if ((_wunlink(s_tempModelPath.c_str()) != 0) && (errno != ENOENT))
        std::runtime_error("Error deleting temp model file 'feedForward.net'");

    std::unordered_map<std::wstring, CNTK::Variable*> inputVarUids;
    std::unordered_map<std::wstring, CNTK::Variable*> outputVarNames;

    for (auto varPtr : variables)
    {
        auto retVal = varPtr->IsOutput() ? outputVarNames.insert({ varPtr->Owner()->Name(), varPtr }) : inputVarUids.insert({ varPtr->Uid(), varPtr });
        if (!retVal.second)
            std::runtime_error("SaveAndReloadModel: Multiple variables having same name cannot be restored after save and reload");
    }

    CNTK::SaveAsLegacyModel(functionPtr, s_tempModelPath);
    functionPtr = CNTK::LoadLegacyModel(functionPtr->Outputs()[0].GetDataType(), s_tempModelPath, device);

    if (_wunlink(s_tempModelPath.c_str()) != 0)
         std::runtime_error("Error deleting temp model file 'feedForward.net'");

    auto inputs = functionPtr->Inputs();
    for (auto inputVarInfo : inputVarUids)
    {
        auto newInputVar = *(std::find_if(inputs.begin(), inputs.end(), [inputVarInfo](const CNTK::Variable& var) {
            return (var.Uid() == inputVarInfo.first);
        }));

        *(inputVarInfo.second) = newInputVar;
    }

    auto outputs = functionPtr->Outputs();
    for (auto outputVarInfo : outputVarNames)
    {
        auto newOutputVar = *(std::find_if(outputs.begin(), outputs.end(), [outputVarInfo](const CNTK::Variable& var) {
            return (var.Owner()->Name() == outputVarInfo.first);
        }));

        *(outputVarInfo.second) = newOutputVar;
    }
}

inline CNTK::FunctionPtr FullyConnectedLinearLayer(CNTK::Variable input, size_t outputDim, const CNTK::DeviceDescriptor& device, const std::wstring& outputName = L"")
{
    assert(input.Shape().Rank() == 1);
    size_t inputDim = input.Shape()[0];

    auto timesParam = CNTK::Parameter({ outputDim, inputDim }, CNTK::DataType::Float, CNTK::GlorotUniformInitializer(), device);
    auto timesFunction = CNTK::Times(timesParam, input);

    auto plusParam = CNTK::Parameter({ outputDim }, 0.0f, device);
    return CNTK::Plus(plusParam, timesFunction, outputName);
}

inline CNTK::FunctionPtr FullyConnectedDNNLayer(CNTK::Variable input, size_t outputDim, const CNTK::DeviceDescriptor& device, const std::function<CNTK::FunctionPtr(const CNTK::FunctionPtr&)>& nonLinearity)
{
    return nonLinearity(FullyConnectedLinearLayer(input, outputDim, device));
}

template <typename ElementType>
inline CNTK::FunctionPtr Stabilize(const CNTK::Variable& x, const CNTK::DeviceDescriptor& device)
{
    ElementType scalarConstant = 4.0f;
    auto f = CNTK::Constant::Scalar(scalarConstant);
    auto fInv = CNTK::Constant::Scalar(f.GetDataType(), 1.0 / scalarConstant);

    auto beta = CNTK::ElementTimes(fInv, CNTK::Log(CNTK::Constant::Scalar(f.GetDataType(), 1.0) + CNTK::Exp(CNTK::ElementTimes(f, CNTK::Parameter({}, f.GetDataType(), 0.99537863 /* 1/f*ln (e^f-1) */, device)))));
    return CNTK::ElementTimes(beta, x);
}

template <typename ElementType>
std::pair<CNTK::FunctionPtr, CNTK::FunctionPtr> LSTMPCellWithSelfStabilization(CNTK::Variable input, CNTK::Variable prevOutput, CNTK::Variable prevCellState, const CNTK::DeviceDescriptor& device)
{
    size_t inputDim = input.Shape()[0];
    size_t outputDim = prevOutput.Shape()[0];
    size_t cellDim = prevCellState.Shape()[0];

    auto createBiasParam = [device](size_t dim) {
        return CNTK::Parameter({ dim }, (ElementType)0.0, device);
    };

    unsigned long seed = 1;
    auto createProjectionParam = [device, &seed](size_t outputDim, size_t inputDim) {
        return CNTK::Parameter({ outputDim, inputDim }, CNTK::AsDataType<ElementType>(), CNTK::GlorotUniformInitializer(1, 0, 1, seed++), device);
    };

    auto createDiagWeightParam = [device, &seed](size_t dim) {
        return CNTK::Parameter({ dim }, CNTK::AsDataType<ElementType>(), CNTK::GlorotUniformInitializer(1, 0, 1, seed++), device);
    };

    auto stabilizedPrevOutput = Stabilize<ElementType>(prevOutput, device);
    auto stabilizedPrevCellState = Stabilize<ElementType>(prevCellState, device);

    auto projectInput = [input, cellDim, inputDim, createBiasParam, createProjectionParam]() {
        return createBiasParam(cellDim) + CNTK::Times(createProjectionParam(cellDim, inputDim), input);
    };

    // Input gate
    auto it = CNTK::Sigmoid(projectInput() + CNTK::Times(createProjectionParam(cellDim, outputDim), stabilizedPrevOutput) + CNTK::ElementTimes(createDiagWeightParam(cellDim), stabilizedPrevCellState));
    auto bit = CNTK::ElementTimes(it, CNTK::Tanh(projectInput() + CNTK::Times(createProjectionParam(cellDim, outputDim), stabilizedPrevOutput)));

    // Forget-me-not gate
    auto ft = CNTK::Sigmoid(projectInput() + CNTK::Times(createProjectionParam(cellDim, outputDim), stabilizedPrevOutput) + CNTK::ElementTimes(createDiagWeightParam(cellDim), stabilizedPrevCellState));
    auto bft = CNTK::ElementTimes(ft, prevCellState);

    auto ct = bft + bit;

    // Output gate
    auto ot = CNTK::Sigmoid(projectInput() + CNTK::Times(createProjectionParam(cellDim, outputDim), stabilizedPrevOutput) + CNTK::ElementTimes(createDiagWeightParam(cellDim), Stabilize<ElementType>(ct, device)));
    auto ht = CNTK::ElementTimes(ot, CNTK::Tanh(ct));

    auto c = ct;
    auto h = (outputDim != cellDim) ? CNTK::Times(createProjectionParam(outputDim, cellDim), Stabilize<ElementType>(ht, device)) : ht;

    return{ h, c };
}

template <typename ElementType>
std::pair<CNTK::FunctionPtr, CNTK::FunctionPtr> LSTMPComponentWithSelfStabilization(CNTK::Variable input,
                                                                                    const CNTK::NDShape& outputShape,
                                                                                    const CNTK::NDShape& cellShape,
                                                                                    const std::function<CNTK::FunctionPtr(const CNTK::Variable&)>& recurrenceHookH,
                                                                                    const std::function<CNTK::FunctionPtr(const CNTK::Variable&)>& recurrenceHookC,
                                                                                    const CNTK::DeviceDescriptor& device)
{
    auto dh = CNTK::PlaceholderVariable(outputShape, input.DynamicAxes());
    auto dc = CNTK::PlaceholderVariable(cellShape, input.DynamicAxes());

    auto LSTMCell = LSTMPCellWithSelfStabilization<ElementType>(input, dh, dc, device);

    auto actualDh = recurrenceHookH(LSTMCell.first);
    auto actualDc = recurrenceHookC(LSTMCell.second);

    // Form the recurrence loop by replacing the dh and dc placeholders with the actualDh and actualDc
    LSTMCell.first->ReplacePlaceholders({ { dh, actualDh }, { dc, actualDc } });

    return { LSTMCell.first, LSTMCell.second };
}

// This is currently unused
inline CNTK::FunctionPtr SimpleRecurrentLayer(const  CNTK::Variable& input, const  CNTK::NDShape& outputDim, const std::function<CNTK::FunctionPtr(const CNTK::Variable&)>& recurrenceHook, const CNTK::DeviceDescriptor& device)
{
    auto dh = CNTK::PlaceholderVariable(outputDim, input.DynamicAxes());

    unsigned long seed = 1;
    auto createProjectionParam = [device, &seed](size_t outputDim, size_t inputDim) {
        return CNTK::Parameter(CNTK::NDArrayView::RandomUniform<float>({ outputDim, inputDim }, -0.5, 0.5, seed++, device));
    };

    auto hProjWeights = createProjectionParam(outputDim[0], outputDim[0]);
    auto inputProjWeights = createProjectionParam(outputDim[0], input.Shape()[0]);

    auto output = Times(hProjWeights, recurrenceHook(dh)) + Times(inputProjWeights, input);
    return output->ReplacePlaceholders({ { dh, output } });
}

inline std::vector<size_t> GenerateSequenceLengths(size_t numSequences, size_t maxAllowedSequenceLength)
{
    std::vector<size_t> sequenceLengths(numSequences);
    size_t maxActualSequenceLength = 0;
    for (size_t i = 0; i < numSequences; ++i)
    {
        sequenceLengths[i] = (rand() % maxAllowedSequenceLength) + 1;
        if (sequenceLengths[i] > maxActualSequenceLength)
            maxActualSequenceLength = sequenceLengths[i];
    }

    return sequenceLengths;
}

template <typename ElementType>
inline std::vector<std::vector<ElementType>> GenerateSequences(const std::vector<size_t>& sequenceLengths, const CNTK::NDShape& sampleShape)
{
    size_t numSequences = sequenceLengths.size();
    std::vector<std::vector<ElementType>> sequences;
    for (size_t i = 0; i < numSequences; ++i)
    {
        std::vector<ElementType> currentSequence(sampleShape.TotalSize() * sequenceLengths[i]);
        for (size_t j = 0; j < currentSequence.size(); ++j)
            currentSequence[j] = ((ElementType)rand()) / RAND_MAX;

        sequences.push_back(std::move(currentSequence));
    }

    return sequences;
}

inline std::vector<std::vector<size_t>> GenerateOneHotSequences(const std::vector<size_t>& sequenceLengths, size_t dim)
{
    size_t numSequences = sequenceLengths.size();
    std::vector<std::vector<size_t>> oneHotSequences;
    for (size_t i = 0; i < numSequences; ++i)
    {
        std::vector<size_t> currentSequence(sequenceLengths[i]);
        for (size_t j = 0; j < sequenceLengths[i]; ++j)
        {
            size_t hotRowIndex = rand() % dim;
            currentSequence[j] = hotRowIndex;
        }

        oneHotSequences.push_back(std::move(currentSequence));
    }

    return oneHotSequences;
}

template <typename ElementType>
inline CNTK::ValuePtr GenerateSequences(const std::vector<size_t>& sequenceLengths, const CNTK::NDShape& sampleShape, const CNTK::DeviceDescriptor& device, bool oneHot)
{
    if (!oneHot)
    {
        std::vector<std::vector<ElementType>> sequences = GenerateSequences<ElementType>(sequenceLengths, sampleShape);
        return CNTK::Value::Create(sampleShape, sequences, device, true);
    }
    else
    {
        if (sampleShape.Rank() != 1)
            throw std::runtime_error("GenerateSequences can generate one hot sequences only for 1D sample shapes");

        size_t vocabularySize = sampleShape[0];
        std::vector<std::vector<size_t>> oneHotSequences = GenerateOneHotSequences(sequenceLengths, vocabularySize);
        return CNTK::Value::Create<ElementType>(vocabularySize, oneHotSequences, device, true);
    }
}

#pragma warning(pop)

inline CNTK::NDShape CreateShape(size_t numAxes, size_t maxDimSize)
{
    CNTK::NDShape shape(numAxes);
    for (size_t i = 0; i < numAxes; ++i)
    {
        shape[i] = (rng() % maxDimSize) + 1;
    }

    return shape;
}

inline void OpenStream(std::fstream& stream, const std::wstring& filename, bool readonly)
{
    if (filename.empty())
        std::runtime_error("File: filename is empty");

    std::ios_base::openmode mode = std::ios_base::binary;
    mode = mode | (readonly ? std::ios_base::in : std::ios_base::out);

    #ifdef _MSC_VER
    stream.open(filename.c_str(), mode);
    #else
    stream.open(wtocharpath(filename.c_str()).c_str(), mode);
    #endif
    stream.exceptions(std::ios_base::failbit | std::ios_base::badbit);  
}

inline void PrintTrainingProgress(const CNTK::Trainer& trainer, size_t minibatchIdx, size_t outputFrequencyInMinibatches)
{
    if ((minibatchIdx % outputFrequencyInMinibatches) == 0)
    {
        double trainLossValue = trainer.PreviousMinibatchLossAverage();
        double evaluationValue = trainer.PreviousMinibatchEvaluationAverage();
        printf("Minibatch %d: CrossEntropy loss = %.8g, Evaluation criterion = %.8g\n", (int)minibatchIdx, trainLossValue, evaluationValue);
    }
}

<<<<<<< HEAD
=======
inline std::vector<size_t> GetStrides(const CNTK::NDShape& shape)
{
    if (shape.Rank() == 0)
        return std::vector<size_t>();

    std::vector<size_t> strides(shape.Rank() - 1);
    size_t totalSize = 1;
    for (size_t i = 0; i < shape.Rank() - 1; ++i)
    {
        totalSize *= shape[i];
        strides[i] = totalSize;
    }

    return strides;
}

inline CNTK::NDShape UnflattenedShape(size_t flatennedIdx, const std::vector<size_t>& strides)
{
    CNTK::NDShape unflattenedShape(strides.size() + 1);
    size_t remainder = flatennedIdx;
    for (int i = (int)strides.size() - 1; i >= 0; --i)
    {
        unflattenedShape[i + 1] = remainder / strides[i];
        remainder = remainder % strides[i];
    }
    unflattenedShape[0] = remainder;

    return unflattenedShape;
}

inline size_t FlattenedIndex(const CNTK::NDShape& shape, const std::vector<size_t>& strides)
{
    if (shape.Rank() == 0)
        return 0;

    size_t flattenedIdx = shape[0];
    for (int i = 0; i < strides.size(); ++i)
        flattenedIdx += shape[i + 1] * strides[i];

    return flattenedIdx;
};
>>>>>>> 6476614a

inline CNTK::FunctionPtr Embedding(const CNTK::Variable& input, size_t embeddingDim, const CNTK::DeviceDescriptor& device)
{
    assert(input.Shape().Rank() == 1);
    size_t inputDim = input.Shape()[0];

<<<<<<< HEAD
    auto embeddingParameters = CNTK::Parameter(CNTK::NDArrayView::RandomUniform<float>({ embeddingDim, inputDim }, -0.05, 0.05, 1, device));
=======
    auto embeddingParameters = CNTK::Parameter({ embeddingDim, inputDim }, CNTK::DataType::Float, CNTK::GlorotUniformInitializer(), device);
>>>>>>> 6476614a
    return Times(embeddingParameters, input);
}

inline CNTK::FunctionPtr LSTMSequenceClassiferNet(const CNTK::Variable& input, size_t numOutputClasses, size_t embeddingDim, size_t LSTMDim, size_t cellDim, const CNTK::DeviceDescriptor& device, const std::wstring& outputName)
{
    auto embeddingFunction = Embedding(input, embeddingDim, device);
    auto pastValueRecurrenceHook = [](const CNTK::Variable& x) { return PastValue(x); };
    auto LSTMFunction = LSTMPComponentWithSelfStabilization<float>(embeddingFunction, { LSTMDim }, { cellDim }, pastValueRecurrenceHook, pastValueRecurrenceHook, device).first;
    auto thoughtVectorFunction = CNTK::Sequence::Last(LSTMFunction);

    return FullyConnectedLinearLayer(thoughtVectorFunction, numOutputClasses, device, outputName);
<<<<<<< HEAD
}
=======
}
>>>>>>> 6476614a
<|MERGE_RESOLUTION|>--- conflicted
+++ resolved
@@ -63,7 +63,7 @@
     catch (const std::exception&)
     {
         error = true;
-    }
+}
 
     if (!error)
         throw std::runtime_error(errorMessage);
@@ -364,9 +364,6 @@
         printf("Minibatch %d: CrossEntropy loss = %.8g, Evaluation criterion = %.8g\n", (int)minibatchIdx, trainLossValue, evaluationValue);
     }
 }
-
-<<<<<<< HEAD
-=======
 inline std::vector<size_t> GetStrides(const CNTK::NDShape& shape)
 {
     if (shape.Rank() == 0)
@@ -408,18 +405,13 @@
 
     return flattenedIdx;
 };
->>>>>>> 6476614a
 
 inline CNTK::FunctionPtr Embedding(const CNTK::Variable& input, size_t embeddingDim, const CNTK::DeviceDescriptor& device)
 {
     assert(input.Shape().Rank() == 1);
     size_t inputDim = input.Shape()[0];
 
-<<<<<<< HEAD
-    auto embeddingParameters = CNTK::Parameter(CNTK::NDArrayView::RandomUniform<float>({ embeddingDim, inputDim }, -0.05, 0.05, 1, device));
-=======
     auto embeddingParameters = CNTK::Parameter({ embeddingDim, inputDim }, CNTK::DataType::Float, CNTK::GlorotUniformInitializer(), device);
->>>>>>> 6476614a
     return Times(embeddingParameters, input);
 }
 
@@ -431,8 +423,4 @@
     auto thoughtVectorFunction = CNTK::Sequence::Last(LSTMFunction);
 
     return FullyConnectedLinearLayer(thoughtVectorFunction, numOutputClasses, device, outputName);
-<<<<<<< HEAD
-}
-=======
-}
->>>>>>> 6476614a
+}

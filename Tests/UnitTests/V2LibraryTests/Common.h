#pragma once
#include <exception>
#include <algorithm>
#include "CNTKLibrary.h"
#include <functional>
#include <fstream>
#include <random>

// enable assert in Release mode.
#ifdef NDEBUG
#undef NDEBUG
#include <assert.h>
#define NDEBUG
#endif

#pragma warning(push)
#pragma warning(disable : 4996)
#ifndef _MSC_VER // TODO: what is the correct trigger for gcc?
__declspec_noreturn inline void ReportFailure(const char* format, ...) __attribute__((format(printf, 1, 2)));
#endif

__declspec_noreturn inline void ReportFailure(const char* format, ...)
{
    va_list args;
    va_start(args, format);

    char buffer[1024] = { 0 }; // Note: pre-VS2015 vsnprintf() is not standards-compliant and may not add a terminator
    vsnprintf(buffer, _countof(buffer) - 1, format, args); // -1 because pre-VS2015 vsnprintf() does not always write a 0-terminator
    if (strlen(buffer)/*written*/ >= (int)_countof(buffer) - 2)
        sprintf(buffer + _countof(buffer) - 4, "...");

    throw std::runtime_error(buffer);
}
#pragma warning(pop)

static const double relativeTolerance = 0.001f;
static const double absoluteTolerance = 0.000001f;

bool IsGPUAvailable();

template <typename ElementType>
inline void FloatingPointCompare(ElementType actual, ElementType expected, const char* message)
{
    ElementType allowedTolerance = (std::max<ElementType>)((ElementType)absoluteTolerance, std::abs(((ElementType)relativeTolerance) * actual));
    if (std::abs(actual - expected) > allowedTolerance)
        ReportFailure((message + std::string("; Expected=%g, Actual=%g")).c_str(), expected, actual);
}

template <typename ElementType>
inline void FloatingPointVectorCompare(const std::vector<ElementType>& actual, const std::vector<ElementType>& expected, const char* message)
{
    if (actual.size() != expected.size())
        ReportFailure((message + std::string("; actual data vector size (%d) and expected data vector size (%d) are not equal")).c_str(), (int)actual.size(), (int)expected.size());

    for (size_t i = 0; i < actual.size(); ++i)
        FloatingPointCompare(actual[i], expected[i], message);
}

inline void VerifyException(const std::function<void()>& functionToTest, std::string errorMessage) {
    bool error = false;
    try
    {
        functionToTest();
    }
    catch (const std::exception&)
    {
        error = true;
}

    if (!error)
        throw std::runtime_error(errorMessage);
};

static std::mt19937_64 rng(0);

#pragma warning(push)
#pragma warning(disable: 4996)

#ifndef _MSC_VER
#include <unistd.h>
static inline std::string wtocharpath(const wchar_t *p)
{
    size_t len = wcslen(p);
    std::string buf;
    buf.resize(2 * len + 1);            // max: 1 wchar => 2 mb chars
    ::wcstombs(&buf[0], p, buf.size()); // note: technically it is forbidden to stomp over std::strings 0 terminator, but it is known to work in all implementations
    buf.resize(strlen(&buf[0]));        // set size correctly for shorter strings
    return buf;
}

static inline int _wunlink(const wchar_t *p)
{
    return unlink(wtocharpath(p).c_str());
}

static inline FILE *_wfopen(const wchar_t *path, const wchar_t *mode)
{
    return fopen(wtocharpath(path).c_str(), wtocharpath(mode).c_str());
}

#endif

template <typename ElementType>
inline void SaveAndReloadModel(CNTK::FunctionPtr& functionPtr, const std::vector<CNTK::Variable*>& variables, const CNTK::DeviceDescriptor& device)
{
    static std::wstring s_tempModelPath = L"feedForward.net";

    if ((_wunlink(s_tempModelPath.c_str()) != 0) && (errno != ENOENT))
        std::runtime_error("Error deleting temp model file 'feedForward.net'");

    std::unordered_map<std::wstring, CNTK::Variable*> inputVarUids;
    std::unordered_map<std::wstring, CNTK::Variable*> outputVarNames;

    for (auto varPtr : variables)
    {
        auto retVal = varPtr->IsOutput() ? outputVarNames.insert({ varPtr->Owner()->Name(), varPtr }) : inputVarUids.insert({ varPtr->Uid(), varPtr });
        if (!retVal.second)
            std::runtime_error("SaveAndReloadModel: Multiple variables having same name cannot be restored after save and reload");
    }

    CNTK::SaveAsLegacyModel(functionPtr, s_tempModelPath);
    functionPtr = CNTK::LoadLegacyModel(functionPtr->Outputs()[0].GetDataType(), s_tempModelPath, device);

    if (_wunlink(s_tempModelPath.c_str()) != 0)
         std::runtime_error("Error deleting temp model file 'feedForward.net'");

    auto inputs = functionPtr->Inputs();
    for (auto inputVarInfo : inputVarUids)
    {
        auto newInputVar = *(std::find_if(inputs.begin(), inputs.end(), [inputVarInfo](const CNTK::Variable& var) {
            return (var.Uid() == inputVarInfo.first);
        }));

        *(inputVarInfo.second) = newInputVar;
    }

    auto outputs = functionPtr->Outputs();
    for (auto outputVarInfo : outputVarNames)
    {
        auto newOutputVar = *(std::find_if(outputs.begin(), outputs.end(), [outputVarInfo](const CNTK::Variable& var) {
            return (var.Owner()->Name() == outputVarInfo.first);
        }));

        *(outputVarInfo.second) = newOutputVar;
    }
}

inline CNTK::FunctionPtr FullyConnectedLinearLayer(CNTK::Variable input, size_t outputDim, const CNTK::DeviceDescriptor& device, const std::wstring& outputName = L"")
{
    assert(input.Shape().Rank() == 1);
    size_t inputDim = input.Shape()[0];

    auto timesParam = CNTK::Parameter({ outputDim, inputDim }, CNTK::DataType::Float, CNTK::GlorotUniformInitializer(), device);
    auto timesFunction = CNTK::Times(timesParam, input);

    auto plusParam = CNTK::Parameter({ outputDim }, 0.0f, device);
    return CNTK::Plus(plusParam, timesFunction, outputName);
}

inline CNTK::FunctionPtr FullyConnectedDNNLayer(CNTK::Variable input, size_t outputDim, const CNTK::DeviceDescriptor& device, const std::function<CNTK::FunctionPtr(const CNTK::FunctionPtr&)>& nonLinearity)
{
    return nonLinearity(FullyConnectedLinearLayer(input, outputDim, device));
}

inline CNTK::FunctionPtr FullyConnectedFeedForwardClassifierNet(CNTK::Variable input,
                                                   size_t numOutputClasses,
                                                   size_t hiddenLayerDim,
                                                   size_t numHiddenLayers,
                                                   const CNTK::DeviceDescriptor& device,
                                                   const std::function<CNTK::FunctionPtr(const CNTK::FunctionPtr&)>& nonLinearity,
                                                   const std::wstring& outputName,
                                                   size_t seed = CNTK::DefaultRandomSeed)
{
    assert(numHiddenLayers >= 1);
    auto classifierRoot = FullyConnectedDNNLayer(input, hiddenLayerDim, device, nonLinearity);
    for (size_t i = 1; i < numHiddenLayers; ++i)
        classifierRoot = FullyConnectedDNNLayer(classifierRoot, hiddenLayerDim, device, nonLinearity);

    auto outputTimesParam = CNTK::Parameter(CNTK::NDArrayView::RandomUniform<float>({ numOutputClasses, hiddenLayerDim }, -0.5, 0.5, unsigned long(seed), device));
    return Times(outputTimesParam, classifierRoot, 1, outputName);
}

template <typename ElementType>
inline CNTK::FunctionPtr Stabilize(const CNTK::Variable& x, const CNTK::DeviceDescriptor& device)
{
    ElementType scalarConstant = 4.0f;
    auto f = CNTK::Constant::Scalar(scalarConstant);
    auto fInv = CNTK::Constant::Scalar(f.GetDataType(), 1.0 / scalarConstant);

    auto beta = CNTK::ElementTimes(fInv, CNTK::Log(CNTK::Constant::Scalar(f.GetDataType(), 1.0) + CNTK::Exp(CNTK::ElementTimes(f, CNTK::Parameter({}, f.GetDataType(), 0.99537863 /* 1/f*ln (e^f-1) */, device)))));
    return CNTK::ElementTimes(beta, x);
}

template <typename ElementType>
std::pair<CNTK::FunctionPtr, CNTK::FunctionPtr> LSTMPCellWithSelfStabilization(CNTK::Variable input, CNTK::Variable prevOutput, CNTK::Variable prevCellState, const CNTK::DeviceDescriptor& device)
{
    size_t inputDim = input.Shape()[0];
    size_t outputDim = prevOutput.Shape()[0];
    size_t cellDim = prevCellState.Shape()[0];

    auto createBiasParam = [device](size_t dim) {
        return CNTK::Parameter({ dim }, (ElementType)0.0, device);
    };

    unsigned long seed = 1;
    auto createProjectionParam = [device, &seed](size_t outputDim, size_t inputDim) {
        return CNTK::Parameter({ outputDim, inputDim }, CNTK::AsDataType<ElementType>(), CNTK::GlorotUniformInitializer(1, 0, 1, seed++), device);
    };

    auto createDiagWeightParam = [device, &seed](size_t dim) {
        return CNTK::Parameter({ dim }, CNTK::AsDataType<ElementType>(), CNTK::GlorotUniformInitializer(1, 0, 1, seed++), device);
    };

    auto stabilizedPrevOutput = Stabilize<ElementType>(prevOutput, device);
    auto stabilizedPrevCellState = Stabilize<ElementType>(prevCellState, device);

    auto projectInput = [input, cellDim, inputDim, createBiasParam, createProjectionParam]() {
        return createBiasParam(cellDim) + CNTK::Times(createProjectionParam(cellDim, inputDim), input);
    };

    // Input gate
    auto it = CNTK::Sigmoid(projectInput() + CNTK::Times(createProjectionParam(cellDim, outputDim), stabilizedPrevOutput) + CNTK::ElementTimes(createDiagWeightParam(cellDim), stabilizedPrevCellState));
    auto bit = CNTK::ElementTimes(it, CNTK::Tanh(projectInput() + CNTK::Times(createProjectionParam(cellDim, outputDim), stabilizedPrevOutput)));

    // Forget-me-not gate
    auto ft = CNTK::Sigmoid(projectInput() + CNTK::Times(createProjectionParam(cellDim, outputDim), stabilizedPrevOutput) + CNTK::ElementTimes(createDiagWeightParam(cellDim), stabilizedPrevCellState));
    auto bft = CNTK::ElementTimes(ft, prevCellState);

    auto ct = bft + bit;

    // Output gate
    auto ot = CNTK::Sigmoid(projectInput() + CNTK::Times(createProjectionParam(cellDim, outputDim), stabilizedPrevOutput) + CNTK::ElementTimes(createDiagWeightParam(cellDim), Stabilize<ElementType>(ct, device)));
    auto ht = CNTK::ElementTimes(ot, CNTK::Tanh(ct));

    auto c = ct;
    auto h = (outputDim != cellDim) ? CNTK::Times(createProjectionParam(outputDim, cellDim), Stabilize<ElementType>(ht, device)) : ht;

    return{ h, c };
}

template <typename ElementType>
std::pair<CNTK::FunctionPtr, CNTK::FunctionPtr> LSTMPComponentWithSelfStabilization(CNTK::Variable input,
                                                                                    const CNTK::NDShape& outputShape,
                                                                                    const CNTK::NDShape& cellShape,
                                                                                    const std::function<CNTK::FunctionPtr(const CNTK::Variable&)>& recurrenceHookH,
                                                                                    const std::function<CNTK::FunctionPtr(const CNTK::Variable&)>& recurrenceHookC,
                                                                                    const CNTK::DeviceDescriptor& device)
{
    auto dh = CNTK::PlaceholderVariable(outputShape, input.DynamicAxes());
    auto dc = CNTK::PlaceholderVariable(cellShape, input.DynamicAxes());

    auto LSTMCell = LSTMPCellWithSelfStabilization<ElementType>(input, dh, dc, device);

    auto actualDh = recurrenceHookH(LSTMCell.first);
    auto actualDc = recurrenceHookC(LSTMCell.second);

    // Form the recurrence loop by replacing the dh and dc placeholders with the actualDh and actualDc
    LSTMCell.first->ReplacePlaceholders({ { dh, actualDh }, { dc, actualDc } });

    return { LSTMCell.first, LSTMCell.second };
}

// This is currently unused
inline CNTK::FunctionPtr SimpleRecurrentLayer(const  CNTK::Variable& input, const  CNTK::NDShape& outputDim, const std::function<CNTK::FunctionPtr(const CNTK::Variable&)>& recurrenceHook, const CNTK::DeviceDescriptor& device)
{
    auto dh = CNTK::PlaceholderVariable(outputDim, input.DynamicAxes());

    unsigned long seed = 1;
    auto createProjectionParam = [device, &seed](size_t outputDim, size_t inputDim) {
        return CNTK::Parameter(CNTK::NDArrayView::RandomUniform<float>({ outputDim, inputDim }, -0.5, 0.5, seed++, device));
    };

    auto hProjWeights = createProjectionParam(outputDim[0], outputDim[0]);
    auto inputProjWeights = createProjectionParam(outputDim[0], input.Shape()[0]);

    auto output = Times(hProjWeights, recurrenceHook(dh)) + Times(inputProjWeights, input);
    return output->ReplacePlaceholders({ { dh, output } });
}

inline std::vector<size_t> GenerateSequenceLengths(size_t numSequences, size_t maxAllowedSequenceLength)
{
    std::vector<size_t> sequenceLengths(numSequences);
    size_t maxActualSequenceLength = 0;
    size_t minActualSequenceLength = 3;
    for (size_t i = 0; i < numSequences; ++i)
    {
        sequenceLengths[i] = (rand() % maxAllowedSequenceLength) + minActualSequenceLength;
        if (sequenceLengths[i] > maxActualSequenceLength)
            maxActualSequenceLength = sequenceLengths[i];
    }

    return sequenceLengths;
}

template <typename ElementType>
inline std::vector<std::vector<ElementType>> GenerateSequences(const std::vector<size_t>& sequenceLengths, const CNTK::NDShape& sampleShape)
{
    size_t numSequences = sequenceLengths.size();
    std::vector<std::vector<ElementType>> sequences;
    for (size_t i = 0; i < numSequences; ++i)
    {
        std::vector<ElementType> currentSequence(sampleShape.TotalSize() * sequenceLengths[i]);
        for (size_t j = 0; j < currentSequence.size(); ++j)
            currentSequence[j] = ((ElementType)rand()) / RAND_MAX;

        sequences.push_back(std::move(currentSequence));
    }

    return sequences;
}

inline std::vector<std::vector<size_t>> GenerateOneHotSequences(const std::vector<size_t>& sequenceLengths, size_t dim)
{
    size_t numSequences = sequenceLengths.size();
    std::vector<std::vector<size_t>> oneHotSequences;
    for (size_t i = 0; i < numSequences; ++i)
    {
        std::vector<size_t> currentSequence(sequenceLengths[i]);
        for (size_t j = 0; j < sequenceLengths[i]; ++j)
        {
            size_t hotRowIndex = rand() % dim;
            currentSequence[j] = hotRowIndex;
        }

        oneHotSequences.push_back(std::move(currentSequence));
    }

    return oneHotSequences;
}

template <typename ElementType>
inline CNTK::ValuePtr GenerateSequences(const std::vector<size_t>& sequenceLengths, const CNTK::NDShape& sampleShape, const CNTK::DeviceDescriptor& device, bool oneHot)
{
    if (!oneHot)
    {
        std::vector<std::vector<ElementType>> sequences = GenerateSequences<ElementType>(sequenceLengths, sampleShape);
        return CNTK::Value::Create(sampleShape, sequences, device, true);
    }
    else
    {
        if (sampleShape.Rank() != 1)
            throw std::runtime_error("GenerateSequences can generate one hot sequences only for 1D sample shapes");

        size_t vocabularySize = sampleShape[0];
        std::vector<std::vector<size_t>> oneHotSequences = GenerateOneHotSequences(sequenceLengths, vocabularySize);
        return CNTK::Value::Create<ElementType>(vocabularySize, oneHotSequences, device, true);
    }
}

#pragma warning(pop)

inline CNTK::NDShape CreateShape(size_t numAxes, size_t maxDimSize)
{
    CNTK::NDShape shape(numAxes);
    for (size_t i = 0; i < numAxes; ++i)
    {
        shape[i] = (rng() % maxDimSize) + 1;
    }

    return shape;
}

inline void OpenStream(std::fstream& stream, const std::wstring& filename, bool readonly)
{
    if (filename.empty())
        std::runtime_error("File: filename is empty");

    std::ios_base::openmode mode = std::ios_base::binary;
    mode = mode | (readonly ? std::ios_base::in : std::ios_base::out);

    #ifdef _MSC_VER
    stream.open(filename.c_str(), mode);
    #else
    stream.open(wtocharpath(filename.c_str()).c_str(), mode);
    #endif
    stream.exceptions(std::ios_base::failbit | std::ios_base::badbit);  
}

inline void PrintTrainingProgress(const CNTK::Trainer& trainer, size_t minibatchIdx, size_t outputFrequencyInMinibatches)
{
    if ((minibatchIdx % outputFrequencyInMinibatches) == 0)
    {
        double trainLossValue = trainer.PreviousMinibatchLossAverage();
        double evaluationValue = trainer.PreviousMinibatchEvaluationAverage();
        printf("Minibatch %d: CrossEntropy loss = %.8g, Evaluation criterion = %.8g\n", (int)minibatchIdx, trainLossValue, evaluationValue);
    }
}
inline std::vector<size_t> GetStrides(const CNTK::NDShape& shape)
{
    if (shape.Rank() == 0)
        return std::vector<size_t>();

    std::vector<size_t> strides(shape.Rank() - 1);
    size_t totalSize = 1;
    for (size_t i = 0; i < shape.Rank() - 1; ++i)
    {
        totalSize *= shape[i];
        strides[i] = totalSize;
    }

    return strides;
}

inline CNTK::NDShape UnflattenedShape(size_t flatennedIdx, const std::vector<size_t>& strides)
{
    CNTK::NDShape unflattenedShape(strides.size() + 1);
    size_t remainder = flatennedIdx;
    for (int i = (int)strides.size() - 1; i >= 0; --i)
    {
        unflattenedShape[i + 1] = remainder / strides[i];
        remainder = remainder % strides[i];
    }
    unflattenedShape[0] = remainder;

    return unflattenedShape;
}

inline size_t FlattenedIndex(const CNTK::NDShape& shape, const std::vector<size_t>& strides)
{
    if (shape.Rank() == 0)
        return 0;

    size_t flattenedIdx = shape[0];
    for (int i = 0; i < strides.size(); ++i)
        flattenedIdx += shape[i + 1] * strides[i];

    return flattenedIdx;
};

inline CNTK::FunctionPtr Embedding(const CNTK::Variable& input, size_t embeddingDim, const CNTK::DeviceDescriptor& device)
{
    assert(input.Shape().Rank() == 1);
    size_t inputDim = input.Shape()[0];

    auto embeddingParameters = CNTK::Parameter({ embeddingDim, inputDim }, CNTK::DataType::Float, CNTK::GlorotUniformInitializer(), device);
    return Times(embeddingParameters, input);
}

inline CNTK::FunctionPtr LSTMSequenceClassiferNet(const CNTK::Variable& input, size_t numOutputClasses, size_t embeddingDim, size_t LSTMDim, size_t cellDim, const CNTK::DeviceDescriptor& device, const std::wstring& outputName)
{
    auto embeddingFunction = Embedding(input, embeddingDim, device);
    auto pastValueRecurrenceHook = [](const CNTK::Variable& x) { return PastValue(x); };
    auto LSTMFunction = LSTMPComponentWithSelfStabilization<float>(embeddingFunction, { LSTMDim }, { cellDim }, pastValueRecurrenceHook, pastValueRecurrenceHook, device).first;
    auto thoughtVectorFunction = CNTK::Sequence::Last(LSTMFunction);

    return FullyConnectedLinearLayer(thoughtVectorFunction, numOutputClasses, device, outputName);
}

<<<<<<< HEAD
template <typename ElementType> 
inline bool AreEqual(const CNTK::NDArrayViewPtr& view1, const CNTK::NDArrayViewPtr& view2)
{
    return AreEqual<ElementType>(*view1, *view2);
}

inline bool AreEqual(const CNTK::Variable& var1, const CNTK::Variable& var2)
{
    if (var1 == var2)
    {
        return true;
    }

    if (!CNTK::Internal::AreEquivalent(var1, var2))
    {
        return false;
    }

    if (!(var1.IsParameter() || var1.IsConstant()))
    {
        return true;
    }

    CNTK::NDArrayViewPtr ptr1, ptr2;
    if (var1.IsParameter()) 
    {
        ptr1 = reinterpret_cast<const CNTK::Parameter&>(var1).Value();
        ptr2 = reinterpret_cast<const CNTK::Parameter&>(var2).Value();
    }
    if (var1.IsConstant()) 
    {
        ptr1 = reinterpret_cast<const CNTK::Constant&>(var1).Value();
        ptr2 = reinterpret_cast<const CNTK::Constant&>(var2).Value();
    }

    return CNTK::Internal::AreEqual(*ptr1, *ptr2);
}

inline bool AreEqual(const CNTK::FunctionPtr& f1, const CNTK::FunctionPtr& f2)
{
    if (f1 == f2)
    { 
        return true;
    }

    if (!CNTK::Internal::AreEquivalent(f1, f2))
    {
        return false;
    }

    auto inputs1 = f1->Inputs();
    auto inputs2 = f2->Inputs();

    assert(inputs1.size() == inputs2.size());

    for (int i = 0; i < inputs1.size(); i++)
    {
        if (!AreEqual(inputs1[i], inputs2[i]))
        { 
            return false;
        }
    }

    return true;
=======
using namespace CNTK;

inline void CompareFunctions(const FunctionPtr& first, const FunctionPtr& second, ParameterCloningMethod parameterCloningMethod, const std::unordered_map<Variable, Variable>& replacements, std::unordered_set<FunctionPtr>& visitedFunctions)
{
    if ((first->RootFunction() == nullptr) != (second->RootFunction() == nullptr))
        throw std::runtime_error("CompareFunctions: Both functions should be primitives or both should be composites");

    if (first->Name() != second->Name())
        throw std::runtime_error("CompareFunctions: Both functions' names should match");

    if (first->Attributes() != second->Attributes())
        throw std::runtime_error("CompareFunctions: Both functions' attributes should match");

    auto firstPrimitive = (first->RootFunction() == nullptr) ? first : first->RootFunction();
    auto secondPrimitive = (second->RootFunction() == nullptr) ? second : second->RootFunction();

    if (firstPrimitive->Name() != secondPrimitive->Name())
        throw std::runtime_error("CompareFunctions: Both functions' names should match");

    // All the outputs must be equivalent
    if (firstPrimitive->Outputs().size() != secondPrimitive->Outputs().size())
        throw std::runtime_error("CompareFunctions: Both functions' should have same number of outputs");

    visitedFunctions.insert(firstPrimitive);

    for (size_t i = 0; i < firstPrimitive->Outputs().size(); ++i)
    {
        auto firstFunctionOutput = firstPrimitive->Outputs()[i];
        auto secondFunctionOutput = secondPrimitive->Outputs()[i];

        if ((firstFunctionOutput.Name() != secondFunctionOutput.Name()) ||
            (firstFunctionOutput.DynamicAxes() != secondFunctionOutput.DynamicAxes()) ||
            (firstFunctionOutput.GetDataType() != secondFunctionOutput.GetDataType()) ||
            (firstFunctionOutput.IsSparse() != secondFunctionOutput.IsSparse()) ||
            (firstFunctionOutput.Kind() != secondFunctionOutput.Kind()) ||
            (firstFunctionOutput.Shape() != secondFunctionOutput.Shape()))
        {
            throw std::runtime_error("CompareFunctions: Both functions' outputs should match");
        }
    }

    // All of the inputs must be identical
    if (firstPrimitive->Inputs().size() != secondPrimitive->Inputs().size())
        throw std::runtime_error("CompareFunctions: Both functions' should have same number of inputs");

    for (size_t i = 0; i < firstPrimitive->Inputs().size(); ++i)
    {
        auto firstFunctionInput = firstPrimitive->Inputs()[i];
        auto secondFunctionInput = secondPrimitive->Inputs()[i];

        if (replacements.find(firstFunctionInput) != replacements.end())
        {
            if (replacements.at(firstFunctionInput) != secondFunctionInput)
                throw std::runtime_error("CompareFunctions: The 2nd function does not have the expected replacement");
        }
        else
        {
            if (firstFunctionInput.IsOutput())
            {
                if (visitedFunctions.find(firstFunctionInput.Owner()) == visitedFunctions.end())
                    CompareFunctions(firstFunctionInput.Owner(), secondFunctionInput.Owner(), parameterCloningMethod, replacements, visitedFunctions);
            }
            else
            {
                if ((firstFunctionInput.Name() != secondFunctionInput.Name()) ||
                    (firstFunctionInput.DynamicAxes() != secondFunctionInput.DynamicAxes()) ||
                    (firstFunctionInput.IsSparse() != secondFunctionInput.IsSparse()) ||
                    (firstFunctionInput.Shape() != secondFunctionInput.Shape()) ||
                    (firstFunctionInput.GetDataType() != secondFunctionInput.GetDataType()))
                {
                    throw std::runtime_error("CompareFunctions: The leaves of the functions are not equivalent");
                }

                if ((firstFunctionInput.Kind() != VariableKind::Parameter) && ((firstFunctionInput.Kind() != secondFunctionInput.Kind()) || (firstFunctionInput.NeedsGradient() != secondFunctionInput.NeedsGradient())))
                    throw std::runtime_error("CompareFunctions: The leaves of the functions are not equivalent");

                switch (firstFunctionInput.Kind())
                {
                case VariableKind::Parameter:
                case VariableKind::Constant:
                    if ((parameterCloningMethod == ParameterCloningMethod::Share) && (firstFunctionInput != secondFunctionInput))
                        throw std::runtime_error("CompareFunctions: The parameters of the functions are not equivalent per the specified cloning method");

                    auto firstFunctionInputValue = firstFunctionInput.IsConstant() ? Constant(firstFunctionInput).Value() : Parameter(firstFunctionInput).Value();
                    auto secondFunctionInputValue = secondFunctionInput.IsConstant() ? Constant(secondFunctionInput).Value() : Parameter(secondFunctionInput).Value();
                    if ((parameterCloningMethod == ParameterCloningMethod::Clone) &&
                        ((firstFunctionInput == secondFunctionInput) || (DictionaryValue(*firstFunctionInputValue) != DictionaryValue(*secondFunctionInputValue))))
                    {
                        throw std::runtime_error("CompareFunctions: The parameters of the functions are not equivalent per the specified cloning method");
                    }

                    if ((parameterCloningMethod == ParameterCloningMethod::Freeze) &&
                        ((firstFunctionInput == secondFunctionInput) || !secondFunctionInput.IsConstant() || (DictionaryValue(*firstFunctionInputValue) != DictionaryValue(*secondFunctionInputValue))))
                    {
                        throw std::runtime_error("CompareFunctions: The parameters of the functions are not equivalent per the specified cloning method");
                    }

                    break;
                }
            }
        }
    }
>>>>>>> 38db9b0f
}<|MERGE_RESOLUTION|>--- conflicted
+++ resolved
@@ -65,7 +65,7 @@
     catch (const std::exception&)
     {
         error = true;
-}
+    }
 
     if (!error)
         throw std::runtime_error(errorMessage);
@@ -145,21 +145,21 @@
     }
 }
 
-inline CNTK::FunctionPtr FullyConnectedLinearLayer(CNTK::Variable input, size_t outputDim, const CNTK::DeviceDescriptor& device, const std::wstring& outputName = L"")
+inline CNTK::FunctionPtr FullyConnectedLinearLayer(CNTK::Variable input, size_t outputDim, const CNTK::DeviceDescriptor& device, const std::wstring& outputName = L"", size_t seed = CNTK::DefaultRandomSeed())
 {
     assert(input.Shape().Rank() == 1);
     size_t inputDim = input.Shape()[0];
 
-    auto timesParam = CNTK::Parameter({ outputDim, inputDim }, CNTK::DataType::Float, CNTK::GlorotUniformInitializer(), device);
+    auto timesParam = CNTK::Parameter({ outputDim, inputDim }, CNTK::DataType::Float, CNTK::GlorotUniformInitializer(CNTK::DefaultParamInitOutputRank, CNTK::DefaultParamInitFilterRank, CNTK::DefaultParamInitScale, unsigned long(seed)), device);
     auto timesFunction = CNTK::Times(timesParam, input);
 
     auto plusParam = CNTK::Parameter({ outputDim }, 0.0f, device);
     return CNTK::Plus(plusParam, timesFunction, outputName);
 }
 
-inline CNTK::FunctionPtr FullyConnectedDNNLayer(CNTK::Variable input, size_t outputDim, const CNTK::DeviceDescriptor& device, const std::function<CNTK::FunctionPtr(const CNTK::FunctionPtr&)>& nonLinearity)
-{
-    return nonLinearity(FullyConnectedLinearLayer(input, outputDim, device));
+inline CNTK::FunctionPtr FullyConnectedDNNLayer(CNTK::Variable input, size_t outputDim, const CNTK::DeviceDescriptor& device, const std::function<CNTK::FunctionPtr(const CNTK::FunctionPtr&)>& nonLinearity, size_t seed = CNTK::DefaultRandomSeed())
+{
+    return nonLinearity(FullyConnectedLinearLayer(input, outputDim, device, L"", seed));
 }
 
 inline CNTK::FunctionPtr FullyConnectedFeedForwardClassifierNet(CNTK::Variable input,
@@ -169,12 +169,12 @@
                                                    const CNTK::DeviceDescriptor& device,
                                                    const std::function<CNTK::FunctionPtr(const CNTK::FunctionPtr&)>& nonLinearity,
                                                    const std::wstring& outputName,
-                                                   size_t seed = CNTK::DefaultRandomSeed)
+                                                   size_t seed = CNTK::DefaultRandomSeed())
 {
     assert(numHiddenLayers >= 1);
-    auto classifierRoot = FullyConnectedDNNLayer(input, hiddenLayerDim, device, nonLinearity);
+    auto classifierRoot = FullyConnectedDNNLayer(input, hiddenLayerDim, device, nonLinearity, seed);
     for (size_t i = 1; i < numHiddenLayers; ++i)
-        classifierRoot = FullyConnectedDNNLayer(classifierRoot, hiddenLayerDim, device, nonLinearity);
+        classifierRoot = FullyConnectedDNNLayer(classifierRoot, hiddenLayerDim, device, nonLinearity, seed);
 
     auto outputTimesParam = CNTK::Parameter(CNTK::NDArrayView::RandomUniform<float>({ numOutputClasses, hiddenLayerDim }, -0.5, 0.5, unsigned long(seed), device));
     return Times(outputTimesParam, classifierRoot, 1, outputName);
@@ -432,21 +432,22 @@
     assert(input.Shape().Rank() == 1);
     size_t inputDim = input.Shape()[0];
 
-    auto embeddingParameters = CNTK::Parameter({ embeddingDim, inputDim }, CNTK::DataType::Float, CNTK::GlorotUniformInitializer(), device);
+    unsigned long seed = 1;
+
+    auto embeddingParameters = CNTK::Parameter({ embeddingDim, inputDim }, CNTK::DataType::Float, CNTK::GlorotUniformInitializer(1, 0, 1, seed), device);
     return Times(embeddingParameters, input);
 }
 
-inline CNTK::FunctionPtr LSTMSequenceClassiferNet(const CNTK::Variable& input, size_t numOutputClasses, size_t embeddingDim, size_t LSTMDim, size_t cellDim, const CNTK::DeviceDescriptor& device, const std::wstring& outputName)
+inline CNTK::FunctionPtr LSTMSequenceClassiferNet(const CNTK::Variable& input, size_t numOutputClasses, size_t embeddingDim, size_t LSTMDim, size_t cellDim, const CNTK::DeviceDescriptor& device, const std::wstring& outputName, size_t seed = CNTK::DefaultRandomSeed())
 {
     auto embeddingFunction = Embedding(input, embeddingDim, device);
     auto pastValueRecurrenceHook = [](const CNTK::Variable& x) { return PastValue(x); };
     auto LSTMFunction = LSTMPComponentWithSelfStabilization<float>(embeddingFunction, { LSTMDim }, { cellDim }, pastValueRecurrenceHook, pastValueRecurrenceHook, device).first;
     auto thoughtVectorFunction = CNTK::Sequence::Last(LSTMFunction);
 
-    return FullyConnectedLinearLayer(thoughtVectorFunction, numOutputClasses, device, outputName);
-}
-
-<<<<<<< HEAD
+    return FullyConnectedLinearLayer(thoughtVectorFunction, numOutputClasses, device, outputName, seed);
+}
+
 template <typename ElementType> 
 inline bool AreEqual(const CNTK::NDArrayViewPtr& view1, const CNTK::NDArrayViewPtr& view2)
 {
@@ -455,34 +456,38 @@
 
 inline bool AreEqual(const CNTK::Variable& var1, const CNTK::Variable& var2)
 {
-    if (var1 == var2)
+
+    if (!CNTK::Internal::AreEquivalent(var1, var2))
+    {
+        return false;
+    }
+
+    if (!(var1.IsParameter() || var1.IsConstant()))
     {
         return true;
     }
 
-    if (!CNTK::Internal::AreEquivalent(var1, var2))
-    {
-        return false;
-    }
-
-    if (!(var1.IsParameter() || var1.IsConstant()))
-    {
-        return true;
-    }
-
     CNTK::NDArrayViewPtr ptr1, ptr2;
+       
     if (var1.IsParameter()) 
     {
         ptr1 = reinterpret_cast<const CNTK::Parameter&>(var1).Value();
         ptr2 = reinterpret_cast<const CNTK::Parameter&>(var2).Value();
     }
+
+
     if (var1.IsConstant()) 
     {
         ptr1 = reinterpret_cast<const CNTK::Constant&>(var1).Value();
         ptr2 = reinterpret_cast<const CNTK::Constant&>(var2).Value();
     }
 
-    return CNTK::Internal::AreEqual(*ptr1, *ptr2);
+    if (!CNTK::Internal::AreEqual(*ptr1, *ptr2))
+    {
+        return false;
+    }
+
+    return true;
 }
 
 inline bool AreEqual(const CNTK::FunctionPtr& f1, const CNTK::FunctionPtr& f2)
@@ -500,7 +505,10 @@
     auto inputs1 = f1->Inputs();
     auto inputs2 = f2->Inputs();
 
-    assert(inputs1.size() == inputs2.size());
+    if (inputs1.size() != inputs2.size())
+    {
+        return false;
+    }
 
     for (int i = 0; i < inputs1.size(); i++)
     {
@@ -511,11 +519,13 @@
     }
 
     return true;
-=======
+}
+
 using namespace CNTK;
 
 inline void CompareFunctions(const FunctionPtr& first, const FunctionPtr& second, ParameterCloningMethod parameterCloningMethod, const std::unordered_map<Variable, Variable>& replacements, std::unordered_set<FunctionPtr>& visitedFunctions)
 {
+    // TODO: try to refactor this some more, using AreEqual functions above.
     if ((first->RootFunction() == nullptr) != (second->RootFunction() == nullptr))
         throw std::runtime_error("CompareFunctions: Both functions should be primitives or both should be composites");
 
@@ -542,12 +552,7 @@
         auto firstFunctionOutput = firstPrimitive->Outputs()[i];
         auto secondFunctionOutput = secondPrimitive->Outputs()[i];
 
-        if ((firstFunctionOutput.Name() != secondFunctionOutput.Name()) ||
-            (firstFunctionOutput.DynamicAxes() != secondFunctionOutput.DynamicAxes()) ||
-            (firstFunctionOutput.GetDataType() != secondFunctionOutput.GetDataType()) ||
-            (firstFunctionOutput.IsSparse() != secondFunctionOutput.IsSparse()) ||
-            (firstFunctionOutput.Kind() != secondFunctionOutput.Kind()) ||
-            (firstFunctionOutput.Shape() != secondFunctionOutput.Shape()))
+        if (!AreEqual(firstFunctionOutput, secondFunctionOutput))
         {
             throw std::runtime_error("CompareFunctions: Both functions' outputs should match");
         }
@@ -567,52 +572,39 @@
             if (replacements.at(firstFunctionInput) != secondFunctionInput)
                 throw std::runtime_error("CompareFunctions: The 2nd function does not have the expected replacement");
         }
-        else
+       else
         {
-            if (firstFunctionInput.IsOutput())
+            if (!Internal::AreEquivalent(firstFunctionInput, secondFunctionInput, true))
             {
-                if (visitedFunctions.find(firstFunctionInput.Owner()) == visitedFunctions.end())
-                    CompareFunctions(firstFunctionInput.Owner(), secondFunctionInput.Owner(), parameterCloningMethod, replacements, visitedFunctions);
+                throw std::runtime_error("CompareFunctions: The leaves of the functions are not equivalent");
             }
-            else
+
+            if ((firstFunctionInput.Kind() != VariableKind::Parameter) && ((firstFunctionInput.Kind() != secondFunctionInput.Kind()) || (firstFunctionInput.NeedsGradient() != secondFunctionInput.NeedsGradient())))
+                throw std::runtime_error("CompareFunctions: The leaves of the functions are not equivalent");
+
+            switch (firstFunctionInput.Kind())
             {
-                if ((firstFunctionInput.Name() != secondFunctionInput.Name()) ||
-                    (firstFunctionInput.DynamicAxes() != secondFunctionInput.DynamicAxes()) ||
-                    (firstFunctionInput.IsSparse() != secondFunctionInput.IsSparse()) ||
-                    (firstFunctionInput.Shape() != secondFunctionInput.Shape()) ||
-                    (firstFunctionInput.GetDataType() != secondFunctionInput.GetDataType()))
+            case VariableKind::Parameter:
+            case VariableKind::Constant:
+                if ((parameterCloningMethod == ParameterCloningMethod::Share) && (firstFunctionInput != secondFunctionInput))
+                    throw std::runtime_error("CompareFunctions: The parameters of the functions are not equivalent per the specified cloning method");
+
+                NDArrayViewPtr firstFunctionInputValue = firstFunctionInput.IsConstant() ? Constant(firstFunctionInput).Value() : Parameter(firstFunctionInput).Value();
+                NDArrayViewPtr secondFunctionInputValue = secondFunctionInput.IsConstant() ? Constant(secondFunctionInput).Value() : Parameter(secondFunctionInput).Value();
+                if ((parameterCloningMethod == ParameterCloningMethod::Clone) &&
+                    ((firstFunctionInput == secondFunctionInput) || (!CNTK::Internal::AreEqual(*firstFunctionInputValue, *secondFunctionInputValue))))
                 {
-                    throw std::runtime_error("CompareFunctions: The leaves of the functions are not equivalent");
+                    throw std::runtime_error("CompareFunctions: The parameters of the functions are not equivalent per the specified cloning method");
                 }
 
-                if ((firstFunctionInput.Kind() != VariableKind::Parameter) && ((firstFunctionInput.Kind() != secondFunctionInput.Kind()) || (firstFunctionInput.NeedsGradient() != secondFunctionInput.NeedsGradient())))
-                    throw std::runtime_error("CompareFunctions: The leaves of the functions are not equivalent");
-
-                switch (firstFunctionInput.Kind())
+                if ((parameterCloningMethod == ParameterCloningMethod::Freeze) &&
+                    ((firstFunctionInput == secondFunctionInput) || !secondFunctionInput.IsConstant() || (!CNTK::Internal::AreEqual(*firstFunctionInputValue, *secondFunctionInputValue))))
                 {
-                case VariableKind::Parameter:
-                case VariableKind::Constant:
-                    if ((parameterCloningMethod == ParameterCloningMethod::Share) && (firstFunctionInput != secondFunctionInput))
-                        throw std::runtime_error("CompareFunctions: The parameters of the functions are not equivalent per the specified cloning method");
-
-                    auto firstFunctionInputValue = firstFunctionInput.IsConstant() ? Constant(firstFunctionInput).Value() : Parameter(firstFunctionInput).Value();
-                    auto secondFunctionInputValue = secondFunctionInput.IsConstant() ? Constant(secondFunctionInput).Value() : Parameter(secondFunctionInput).Value();
-                    if ((parameterCloningMethod == ParameterCloningMethod::Clone) &&
-                        ((firstFunctionInput == secondFunctionInput) || (DictionaryValue(*firstFunctionInputValue) != DictionaryValue(*secondFunctionInputValue))))
-                    {
-                        throw std::runtime_error("CompareFunctions: The parameters of the functions are not equivalent per the specified cloning method");
-                    }
-
-                    if ((parameterCloningMethod == ParameterCloningMethod::Freeze) &&
-                        ((firstFunctionInput == secondFunctionInput) || !secondFunctionInput.IsConstant() || (DictionaryValue(*firstFunctionInputValue) != DictionaryValue(*secondFunctionInputValue))))
-                    {
-                        throw std::runtime_error("CompareFunctions: The parameters of the functions are not equivalent per the specified cloning method");
-                    }
-
-                    break;
+                    throw std::runtime_error("CompareFunctions: The parameters of the functions are not equivalent per the specified cloning method");
                 }
+
+                break;
             }
         }
     }
->>>>>>> 38db9b0f
 }